--- conflicted
+++ resolved
@@ -5,15 +5,9 @@
       <span class="glyphicon glyphicon-comment"></span>
     </a>
   </li>
-<<<<<<< HEAD
-  {% if can_edit %}
-    <li>
-      <a ng-href="/create/<[explorationId]>" tooltip="<['I18N_PLAYER_EDIT_TOOLTIP' | translate]>" tooltip-placement="bottom" target="_blank">
-=======
   <li>
     {% if can_edit %}
-      <a ng-href="/create/<[explorationId]>" tooltip="Edit" tooltip-placement="bottom" target="_blank">
->>>>>>> 6d9cb8fe
+      <a ng-href="/create/<[explorationId]>" tooltip="<['I18N_PLAYER_EDIT_TOOLTIP' | translate]>" tooltip-placement="bottom" target="_blank">
         <span class="glyphicon glyphicon-pencil"></span>
       </a>
     {% elif username %}
