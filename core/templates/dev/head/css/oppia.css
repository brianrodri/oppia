--- conflicted
+++ resolved
@@ -1179,12 +1179,8 @@
 }
 
 .oppia-gallery-interstitial {
-<<<<<<< HEAD
-  background: linear-gradient(to bottom, rgba(255, 255, 255, .1), rgba(255, 255, 255, 1) 25%);
-=======
   background: linear-gradient(to bottom, rgba(255,255,255,.9), rgba(255,255,255,1));
   box-shadow: 0 1px 3px rgba(0,0,0,0.12), 0 1px 2px rgba(0,0,0,0.24);
->>>>>>> 7d2b84c4
   font-size: 1.3em;
   height: 120px;
   margin-top: -75px;
