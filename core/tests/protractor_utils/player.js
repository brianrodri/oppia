// Copyright 2014 The Oppia Authors. All Rights Reserved.
//
// Licensed under the Apache License, Version 2.0 (the "License");
// you may not use this file except in compliance with the License.
// You may obtain a copy of the License at
//
//      http://www.apache.org/licenses/LICENSE-2.0
//
// Unless required by applicable law or agreed to in writing, software
// distributed under the License is distributed on an "AS-IS" BASIS,
// WITHOUT WARRANTIES OR CONDITIONS OF ANY KIND, either express or implied.
// See the License for the specific language governing permissions and
// limitations under the License.

/**
 * @fileoverview Utilities for playing through an exploration and checking its
 * contents when carrying out end-to-end testing with protractor.
 *
 * @author Jacob Davis (jacobdavis11@gmail.com)
 */

var interactions = require('../../../extensions/interactions/protractor.js');
var forms = require('./forms.js');

var restartExploration = function() {
  element(by.css('.protractor-test-restart-exploration')).click();
};

var expectExplorationNameToBe = function(name) {
  expect(
    element(by.css('.protractor-test-exploration-header')).getText()
  ).toBe(name);
};

// This verifies the question just asked, including formatting and
<<<<<<< HEAD
// RTE extensions. To do so the richTextInstructions function will be
=======
// rich-text components. To do so the richTextInstructions function will be
>>>>>>> cbf3134c
// sent a handler (as given in forms.RichTextChecker) to which calls such as
//   handler.readItalicText('slanted');
// can then be sent.
var expectContentToMatch = function(richTextInstructions) {
  forms.expectRichText(
    element.all(by.css('.protractor-test-conversation-content')).last()
  ).toMatch(richTextInstructions);
};

// Note that the 'latest' feedback may be on either the current or a
// previous card.
var expectLatestFeedbackToMatch = function(richTextInstructions) {
  forms.expectRichText(
    element.all(by.css('.protractor-test-conversation-feedback')).last()
  ).toMatch(richTextInstructions);
};

// Additional arguments may be sent to this function, and they will be
<<<<<<< HEAD
// passed on to the relevant interaction's detail checker.
=======
// passed on to the relevant interactions's detail checker.
>>>>>>> cbf3134c
var expectInteractionToMatch = function(interactionName) {
  // Convert additional arguments to an array to send on.
  var args = [];
  for (var i = 1; i < arguments.length; i++) {
    args.push(arguments[i]);
  }
<<<<<<< HEAD
  widgets.getInteractive(interactionName).
=======
  interactions.getInteraction(interactionName).
>>>>>>> cbf3134c
    expectInteractionDetailsToMatch.apply(null, args);
};

// `answerData` is a variable that is passed to the corresponding interaction's
// protractor utilities. Its definition and type are interaction-specific.
var submitAnswer = function(interactionName, answerData) {
<<<<<<< HEAD
  widgets.getInteractive(interactionName).submitAnswer(
    element.all(by.css('.protractor-test-conversation-input')).last(),
=======
  interactions.getInteraction(interactionName).submitAnswer(
    element.all(by.repeater('state in allResponseStates track by $index')).
      last().element(by.css('.protractor-test-conversation-input')),
>>>>>>> cbf3134c
    answerData);
};


var expectExplorationToBeOver = function() {
  expect(
    element.all(by.css('.protractor-test-conversation-finished')).last().
      isDisplayed()
  ).toBe(true);
};

var expectExplorationToNotBeOver = function() {
  expect(
    element.all(by.css('.protractor-test-conversation-finished')).last().
      isDisplayed()
  ).toBe(false);
};

exports.restartExploration = restartExploration;

exports.expectExplorationNameToBe = expectExplorationNameToBe;
exports.expectContentToMatch = expectContentToMatch;
exports.expectLatestFeedbackToMatch = expectLatestFeedbackToMatch;

exports.expectInteractionToMatch = expectInteractionToMatch;
exports.submitAnswer = submitAnswer;

exports.expectExplorationToBeOver = expectExplorationToBeOver;
exports.expectExplorationToNotBeOver = expectExplorationToNotBeOver;<|MERGE_RESOLUTION|>--- conflicted
+++ resolved
@@ -33,11 +33,7 @@
 };
 
 // This verifies the question just asked, including formatting and
-<<<<<<< HEAD
-// RTE extensions. To do so the richTextInstructions function will be
-=======
 // rich-text components. To do so the richTextInstructions function will be
->>>>>>> cbf3134c
 // sent a handler (as given in forms.RichTextChecker) to which calls such as
 //   handler.readItalicText('slanted');
 // can then be sent.
@@ -56,36 +52,22 @@
 };
 
 // Additional arguments may be sent to this function, and they will be
-<<<<<<< HEAD
 // passed on to the relevant interaction's detail checker.
-=======
-// passed on to the relevant interactions's detail checker.
->>>>>>> cbf3134c
 var expectInteractionToMatch = function(interactionName) {
   // Convert additional arguments to an array to send on.
   var args = [];
   for (var i = 1; i < arguments.length; i++) {
     args.push(arguments[i]);
   }
-<<<<<<< HEAD
-  widgets.getInteractive(interactionName).
-=======
   interactions.getInteraction(interactionName).
->>>>>>> cbf3134c
     expectInteractionDetailsToMatch.apply(null, args);
 };
 
 // `answerData` is a variable that is passed to the corresponding interaction's
 // protractor utilities. Its definition and type are interaction-specific.
 var submitAnswer = function(interactionName, answerData) {
-<<<<<<< HEAD
-  widgets.getInteractive(interactionName).submitAnswer(
+  interactions.getInteraction(interactionName).submitAnswer(
     element.all(by.css('.protractor-test-conversation-input')).last(),
-=======
-  interactions.getInteraction(interactionName).submitAnswer(
-    element.all(by.repeater('state in allResponseStates track by $index')).
-      last().element(by.css('.protractor-test-conversation-input')),
->>>>>>> cbf3134c
     answerData);
 };
 
