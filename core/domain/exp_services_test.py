# coding: utf-8
#
# Copyright 2014 The Oppia Authors. All Rights Reserved.
#
# Licensed under the Apache License, Version 2.0 (the "License");
# you may not use this file except in compliance with the License.
# You may obtain a copy of the License at
#
#      http://www.apache.org/licenses/LICENSE-2.0
#
# Unless required by applicable law or agreed to in writing, software
# distributed under the License is distributed on an "AS-IS" BASIS,
# WITHOUT WARRANTIES OR CONDITIONS OF ANY KIND, either express or implied.
# See the License for the specific language governing permissions and
# limitations under the License.

__author__ = 'Sean Lip'

import copy
import datetime
import os
import StringIO
import zipfile

from core.domain import config_services
from core.domain import event_services
from core.domain import exp_domain
from core.domain import exp_jobs
from core.domain import exp_services
from core.domain import fs_domain
from core.domain import param_domain
from core.domain import rating_services
from core.domain import rights_manager
from core.domain import rule_domain
from core.domain import user_services
from core.platform import models
(base_models, exp_models) = models.Registry.import_models([
    models.NAMES.base_model, models.NAMES.exploration
])
search_services = models.Registry.import_search_services()
taskqueue_services = models.Registry.import_taskqueue_services()
transaction_services = models.Registry.import_transaction_services()
from core.tests import test_utils
import feconf
import utils

# TODO(msl): test ExpSummaryModel changes if explorations are updated,
# reverted, deleted, created, rights changed


class ExplorationServicesUnitTests(test_utils.GenericTestBase):
    """Test the exploration services module."""

    EXP_ID = 'An_exploration_id'

    def setUp(self):
        """Before each individual test, create a dummy exploration."""
        super(ExplorationServicesUnitTests, self).setUp()

        self.OWNER_ID = self.get_user_id_from_email(self.OWNER_EMAIL)
        self.EDITOR_ID = self.get_user_id_from_email(self.EDITOR_EMAIL)
        self.VIEWER_ID = self.get_user_id_from_email(self.VIEWER_EMAIL)

        user_services.get_or_create_user(self.OWNER_ID, self.OWNER_EMAIL)
        user_services.get_or_create_user(self.EDITOR_ID, self.EDITOR_EMAIL)
        user_services.get_or_create_user(self.VIEWER_ID, self.VIEWER_EMAIL)

        self.signup(self.OWNER_EMAIL, self.OWNER_USERNAME)
        self.signup(self.EDITOR_EMAIL, self.EDITOR_USERNAME)
        self.signup(self.VIEWER_EMAIL, self.VIEWER_USERNAME)

        self.set_admins([self.ADMIN_EMAIL])
        self.user_id_admin = self.get_user_id_from_email(self.ADMIN_EMAIL)


class ExplorationQueriesUnitTests(ExplorationServicesUnitTests):
    """Tests query methods."""

    def test_count_explorations(self):
        """Test count_explorations()."""

        self.assertEqual(exp_services.count_explorations(), 0)

        self.save_new_default_exploration(self.EXP_ID, self.OWNER_ID)
        self.assertEqual(exp_services.count_explorations(), 1)

        self.save_new_default_exploration(
            'A_new_exploration_id', self.OWNER_ID)
        self.assertEqual(exp_services.count_explorations(), 2)

    def test_get_exploration_titles_and_categories(self):
        self.assertEqual(
            exp_services.get_exploration_titles_and_categories([]), {})

        self.save_new_default_exploration('A', self.OWNER_ID, 'TitleA')
        self.assertEqual(
            exp_services.get_exploration_titles_and_categories(['A']), {
                'A': {
                    'category': 'A category',
                    'title': 'TitleA'
                }
            })

        self.save_new_default_exploration('B', self.OWNER_ID, 'TitleB')
        self.assertEqual(
            exp_services.get_exploration_titles_and_categories(['A']), {
                'A': {
                    'category': 'A category',
                    'title': 'TitleA'
                }
            })
        self.assertEqual(
            exp_services.get_exploration_titles_and_categories(['A', 'B']), {
                'A': {
                    'category': 'A category',
                    'title': 'TitleA',
                },
                'B': {
                    'category': 'A category',
                    'title': 'TitleB',
                },
            })
        self.assertEqual(
            exp_services.get_exploration_titles_and_categories(['A', 'C']), {
                'A': {
                    'category': 'A category',
                    'title': 'TitleA'
                }
            })


class ExplorationCreateAndDeleteUnitTests(ExplorationServicesUnitTests):
    """Test creation and deletion methods."""

    def test_retrieval_of_explorations(self):
        """Test the get_exploration_by_id() method."""
        with self.assertRaisesRegexp(Exception, 'Entity .* not found'):
            exp_services.get_exploration_by_id('fake_eid')

        exploration = self.save_new_default_exploration(
            self.EXP_ID, self.OWNER_ID)
        retrieved_exploration = exp_services.get_exploration_by_id(self.EXP_ID)
        self.assertEqual(exploration.id, retrieved_exploration.id)
        self.assertEqual(exploration.title, retrieved_exploration.title)

        with self.assertRaises(Exception):
            exp_services.get_exploration_by_id('fake_exploration')

    def test_retrieval_of_multiple_explorations(self):
        exps = {}
        chars = 'abcde'
        exp_ids = ['%s%s' % (self.EXP_ID, c) for c in chars]
        for _id in exp_ids:
            exp = self.save_new_valid_exploration(_id, self.OWNER_ID)
            exps[_id] = exp

        result = exp_services.get_multiple_explorations_by_id(
            exp_ids)
        for _id in exp_ids:
            self.assertEqual(result.get(_id).title, exps.get(_id).title)

        # Test retrieval of non-existent ids.
        result = exp_services.get_multiple_explorations_by_id(
            exp_ids + ['doesnt_exist'], strict=False
        )
        for _id in exp_ids:
            self.assertEqual(result.get(_id).title, exps.get(_id).title)

        self.assertNotIn('doesnt_exist', result)

        with self.assertRaises(Exception):
            exp_services.get_multiple_explorations_by_id(
                exp_ids + ['doesnt_exist'])

    def test_soft_deletion_of_explorations(self):
        """Test that soft deletion of explorations works correctly."""
        # TODO(sll): Add tests for deletion of states and version snapshots.

        self.save_new_default_exploration(self.EXP_ID, self.OWNER_ID)
        # The exploration shows up in queries.
        self.assertEqual(
            len(exp_services.get_at_least_editable_exploration_summaries(
                self.OWNER_ID)), 1)

        exp_services.delete_exploration(self.OWNER_ID, self.EXP_ID)
        with self.assertRaises(Exception):
            exp_services.get_exploration_by_id(self.EXP_ID)

        # The deleted exploration does not show up in any queries.
        self.assertEqual(
            exp_services.get_at_least_editable_exploration_summaries(
                self.OWNER_ID),
            {})

        # But the models still exist in the backend.
        self.assertIn(
            self.EXP_ID,
            [exp.id for exp in exp_models.ExplorationModel.get_all(
                include_deleted_entities=True)]
        )

        # The exploration summary is deleted however
        self.assertNotIn(
            self.EXP_ID,
            [exp.id for exp in exp_models.ExpSummaryModel.get_all(
                include_deleted_entities=True)]
        )

    def test_hard_deletion_of_explorations(self):
        """Test that hard deletion of explorations works correctly."""
        self.save_new_default_exploration(self.EXP_ID, self.OWNER_ID)
        # The exploration shows up in queries.
        self.assertEqual(
            len(exp_services.get_at_least_editable_exploration_summaries(
                self.OWNER_ID)), 1)

        exp_services.delete_exploration(
            self.OWNER_ID, self.EXP_ID, force_deletion=True)
        with self.assertRaises(Exception):
            exp_services.get_exploration_by_id(self.EXP_ID)

        # The deleted exploration does not show up in any queries.
        self.assertEqual(
            exp_services.get_at_least_editable_exploration_summaries(
                self.OWNER_ID),
            {})

        # The exploration model has been purged from the backend.
        self.assertNotIn(
            self.EXP_ID,
            [exp.id for exp in exp_models.ExplorationModel.get_all(
                include_deleted_entities=True)]
        )

    def test_summaries_of_hard_deleted_explorations(self):
        """Test that summaries of hard deleted explorations are
        correctly deleted."""
        self.save_new_default_exploration(self.EXP_ID, self.OWNER_ID)

        exp_services.delete_exploration(
            self.OWNER_ID, self.EXP_ID, force_deletion=True)
        with self.assertRaises(Exception):
            exp_services.get_exploration_by_id(self.EXP_ID)

        # The deleted exploration summary does not show up in any queries.
        self.assertEqual(
            exp_services.get_at_least_editable_exploration_summaries(
                self.OWNER_ID), {})

        # The exploration summary model has been purged from the backend.
        self.assertNotIn(
            self.EXP_ID,
            [exp.id for exp in exp_models.ExpSummaryModel.get_all(
                include_deleted_entities=True)]
        )

    def test_explorations_are_removed_from_index_when_deleted(self):
        """Tests that explorations are removed from the search index when
        deleted.
        """

        self.save_new_default_exploration(self.EXP_ID, self.OWNER_ID)

        def mock_delete_docs(doc_ids, index):
            self.assertEqual(index, exp_services.SEARCH_INDEX_EXPLORATIONS)
            self.assertEqual(doc_ids, [self.EXP_ID])

        delete_docs_swap = self.swap(
            search_services, 'delete_documents_from_index', mock_delete_docs)

        with delete_docs_swap:
            exp_services.delete_exploration(self.OWNER_ID, self.EXP_ID)

    def test_create_new_exploration_error_cases(self):
        exploration = exp_domain.Exploration.create_default_exploration(
            self.EXP_ID, '', '')
        with self.assertRaisesRegexp(Exception, 'between 1 and 50 characters'):
            exp_services.save_new_exploration(self.OWNER_ID, exploration)

        exploration = exp_domain.Exploration.create_default_exploration(
            self.EXP_ID, 'title', '')
        with self.assertRaisesRegexp(Exception, 'between 1 and 50 characters'):
            exp_services.save_new_exploration(self.OWNER_ID, exploration)

    def test_save_and_retrieve_exploration(self):
        exploration = self.save_new_valid_exploration(
            self.EXP_ID, self.OWNER_ID)
        exploration.param_specs = {
            'theParameter': param_domain.ParamSpec('UnicodeString')}
        exp_services._save_exploration(self.OWNER_ID, exploration, '', [])

        retrieved_exploration = exp_services.get_exploration_by_id(self.EXP_ID)
        self.assertEqual(retrieved_exploration.title, 'A title')
        self.assertEqual(retrieved_exploration.category, 'A category')
        self.assertEqual(len(retrieved_exploration.states), 1)
        self.assertEqual(len(retrieved_exploration.param_specs), 1)
        self.assertEqual(
            retrieved_exploration.param_specs.keys()[0], 'theParameter')

    def test_save_and_retrieve_exploration_summary(self):
        exploration = self.save_new_valid_exploration(
            self.EXP_ID, self.OWNER_ID)
        exploration.param_specs = {
            'theParameter': param_domain.ParamSpec('UnicodeString')}
        exp_services._save_exploration(self.OWNER_ID, exploration, '', [])

        # change title and category
        exp_services.update_exploration(
            self.OWNER_ID, self.EXP_ID, [{
                'cmd': 'edit_exploration_property',
                'property_name': 'title',
                'new_value': 'A new title'
            }, {
                'cmd': 'edit_exploration_property',
                'property_name': 'category',
                'new_value': 'A new category'
            }],
            'Change title and category')

        retrieved_exp_summary = exp_services.get_exploration_summary_by_id(
            self.EXP_ID)

        self.assertEqual(retrieved_exp_summary.title, 'A new title')
        self.assertEqual(retrieved_exp_summary.category, 'A new category')


class LoadingAndDeletionOfDemosTest(ExplorationServicesUnitTests):

    def test_loading_and_validation_and_deletion_of_demo_explorations(self):
        """Test loading, validation and deletion of the demo explorations."""
        self.assertEqual(exp_services.count_explorations(), 0)

        self.assertGreaterEqual(
            len(feconf.DEMO_EXPLORATIONS), 1,
            msg='There must be at least one demo exploration.')

        # TODO(bhenning): Fix backend functionality needed to properly migrate
        # these explorations. All demo explorations should be able to be
        # loaded, validated, and deleted.
        excluded_demo_explorations = ['World Cities']
        for ind in range(len(feconf.DEMO_EXPLORATIONS)):
            start_time = datetime.datetime.utcnow()

            exp_id = str(ind)
            if feconf.DEMO_EXPLORATIONS[ind][1] in excluded_demo_explorations:
                continue
            exp_services.load_demo(exp_id)
            exploration = exp_services.get_exploration_by_id(exp_id)
            warnings = exploration.validate(strict=True)
            if warnings:
                raise Exception(warnings)

            duration = datetime.datetime.utcnow() - start_time
            processing_time = duration.seconds + duration.microseconds / 1E6
            self.log_line(
                'Loaded and validated exploration %s (%.2f seconds)' % (
                exploration.title.encode('utf-8'), processing_time))

        self.assertEqual(
            exp_services.count_explorations(),
            len(feconf.DEMO_EXPLORATIONS) - len(excluded_demo_explorations))

        for ind in range(len(feconf.DEMO_EXPLORATIONS)):
            exp_services.delete_demo(str(ind))
        self.assertEqual(exp_services.count_explorations(), 0)


class ZipFileExportUnitTests(ExplorationServicesUnitTests):
    """Test export methods for explorations represented as zip files."""

    SAMPLE_YAML_CONTENT = (
"""author_notes: ''
blurb: ''
default_skin: conversation_v1
init_state_name: %s
language_code: en
objective: The objective
param_changes: []
param_specs: {}
schema_version: %d
skin_customizations:
  panels_contents:
    bottom: []
    left: []
    right: []
states:
  %s:
    content:
    - type: text
      value: ''
    interaction:
      answer_groups: []
      customization_args:
        placeholder:
          value: ''
        rows:
          value: 1
      default_outcome:
        dest: %s
        feedback: []
        param_changes: []
      fallbacks: []
      id: TextInput
    param_changes: []
  New state:
    content:
    - type: text
      value: ''
    interaction:
      answer_groups: []
      customization_args:
        placeholder:
          value: ''
        rows:
          value: 1
      default_outcome:
        dest: New state
        feedback: []
        param_changes: []
      fallbacks: []
      id: TextInput
    param_changes: []
states_schema_version: %d
tags: []
""" % (
    feconf.DEFAULT_INIT_STATE_NAME,
    exp_domain.Exploration.CURRENT_EXPLORATION_SCHEMA_VERSION,
    feconf.DEFAULT_INIT_STATE_NAME,
    feconf.DEFAULT_INIT_STATE_NAME,
    feconf.CURRENT_EXPLORATION_STATES_SCHEMA_VERSION))

    UPDATED_YAML_CONTENT = (
"""author_notes: ''
blurb: ''
default_skin: conversation_v1
init_state_name: %s
language_code: en
objective: The objective
param_changes: []
param_specs: {}
schema_version: %d
skin_customizations:
  panels_contents:
    bottom: []
    left: []
    right: []
states:
  %s:
    content:
    - type: text
      value: ''
    interaction:
      answer_groups: []
      customization_args:
        placeholder:
          value: ''
        rows:
          value: 1
      default_outcome:
        dest: %s
        feedback: []
        param_changes: []
      fallbacks: []
      id: TextInput
    param_changes: []
  Renamed state:
    content:
    - type: text
      value: ''
    interaction:
      answer_groups: []
      customization_args:
        placeholder:
          value: ''
        rows:
          value: 1
      default_outcome:
        dest: Renamed state
        feedback: []
        param_changes: []
      fallbacks: []
      id: TextInput
    param_changes: []
states_schema_version: %d
tags: []
""" % (
    feconf.DEFAULT_INIT_STATE_NAME,
    exp_domain.Exploration.CURRENT_EXPLORATION_SCHEMA_VERSION,
    feconf.DEFAULT_INIT_STATE_NAME,
    feconf.DEFAULT_INIT_STATE_NAME,
    feconf.CURRENT_EXPLORATION_STATES_SCHEMA_VERSION))

    def test_export_to_zip_file(self):
        """Test the export_to_zip_file() method."""
        exploration = self.save_new_valid_exploration(
            self.EXP_ID, self.OWNER_ID, objective='The objective')
        init_state = exploration.states[exploration.init_state_name]
        init_interaction = init_state.interaction
        init_interaction.default_outcome.dest = exploration.init_state_name
        exploration.add_states(['New state'])
        exploration.states['New state'].update_interaction_id('TextInput')
        exp_services._save_exploration(self.OWNER_ID, exploration, '', [])

        zip_file_output = exp_services.export_to_zip_file(self.EXP_ID)
        zf = zipfile.ZipFile(StringIO.StringIO(zip_file_output))

        self.assertEqual(zf.namelist(), ['A title.yaml'])
        self.assertEqual(
            zf.open('A title.yaml').read(), self.SAMPLE_YAML_CONTENT)

    def test_export_to_zip_file_with_assets(self):
        """Test exporting an exploration with assets to a zip file."""
        exploration = self.save_new_valid_exploration(
            self.EXP_ID, self.OWNER_ID, objective='The objective')
        init_state = exploration.states[exploration.init_state_name]
        init_interaction = init_state.interaction
        init_interaction.default_outcome.dest = exploration.init_state_name
        exploration.add_states(['New state'])
        exploration.states['New state'].update_interaction_id('TextInput')
        exp_services._save_exploration(self.OWNER_ID, exploration, '', [])

        with open(os.path.join(feconf.TESTS_DATA_DIR, 'img.png')) as f:
            raw_image = f.read()
        fs = fs_domain.AbstractFileSystem(
            fs_domain.ExplorationFileSystem(self.EXP_ID))
        fs.commit(self.OWNER_ID, 'abc.png', raw_image)

        zip_file_output = exp_services.export_to_zip_file(self.EXP_ID)
        zf = zipfile.ZipFile(StringIO.StringIO(zip_file_output))

        self.assertEqual(zf.namelist(), ['A title.yaml', 'assets/abc.png'])
        self.assertEqual(
            zf.open('A title.yaml').read(), self.SAMPLE_YAML_CONTENT)
        self.assertEqual(zf.open('assets/abc.png').read(), raw_image)

    def test_export_by_versions(self):
        """Test export_to_zip_file() for different versions."""
        exploration = self.save_new_valid_exploration(
            self.EXP_ID, self.OWNER_ID, objective='The objective')
        self.assertEqual(exploration.version, 1)

        init_state = exploration.states[exploration.init_state_name]
        init_interaction = init_state.interaction
        init_interaction.default_outcome.dest = exploration.init_state_name
        exploration.add_states(['New state'])
        exploration.states['New state'].update_interaction_id('TextInput')
        with open(os.path.join(feconf.TESTS_DATA_DIR, 'img.png')) as f:
            raw_image = f.read()
        fs = fs_domain.AbstractFileSystem(
            fs_domain.ExplorationFileSystem(self.EXP_ID))
        fs.commit(self.OWNER_ID, 'abc.png', raw_image)
        exp_services._save_exploration(self.OWNER_ID, exploration, '', [])
        self.assertEqual(exploration.version, 2)

        exploration.rename_state('New state', 'Renamed state')
        exp_services._save_exploration(self.OWNER_ID, exploration, '', [])
        self.assertEqual(exploration.version, 3)

        # Download version 2
        zip_file_output = exp_services.export_to_zip_file(self.EXP_ID, 2)
        zf = zipfile.ZipFile(StringIO.StringIO(zip_file_output))
        self.assertEqual(
            zf.open('A title.yaml').read(), self.SAMPLE_YAML_CONTENT)

        # Download version 3
        zip_file_output = exp_services.export_to_zip_file(self.EXP_ID, 3)
        zf = zipfile.ZipFile(StringIO.StringIO(zip_file_output))
        self.assertEqual(
            zf.open('A title.yaml').read(), self.UPDATED_YAML_CONTENT)


class YAMLExportUnitTests(ExplorationServicesUnitTests):
    """Test export methods for explorations represented as a dict whose keys
    are state names and whose values are YAML strings representing the state's
    contents."""

    _SAMPLE_INIT_STATE_CONTENT = ("""content:
- type: text
  value: ''
interaction:
  answer_groups: []
  customization_args:
    placeholder:
      value: ''
    rows:
      value: 1
  default_outcome:
    dest: %s
    feedback: []
    param_changes: []
  fallbacks: []
  id: TextInput
param_changes: []
""") % (feconf.DEFAULT_INIT_STATE_NAME)

    SAMPLE_EXPORTED_DICT = {
        feconf.DEFAULT_INIT_STATE_NAME: _SAMPLE_INIT_STATE_CONTENT,
        'New state': ("""content:
- type: text
  value: ''
interaction:
  answer_groups: []
  customization_args:
    placeholder:
      value: ''
    rows:
      value: 1
  default_outcome:
    dest: New state
    feedback: []
    param_changes: []
  fallbacks: []
  id: TextInput
param_changes: []
""")
    }

    UPDATED_SAMPLE_DICT = {
        feconf.DEFAULT_INIT_STATE_NAME: _SAMPLE_INIT_STATE_CONTENT,
        'Renamed state': ("""content:
- type: text
  value: ''
interaction:
  answer_groups: []
  customization_args:
    placeholder:
      value: ''
    rows:
      value: 1
  default_outcome:
    dest: Renamed state
    feedback: []
    param_changes: []
  fallbacks: []
  id: TextInput
param_changes: []
""")
    }

    def test_export_to_dict(self):
        """Test the export_to_dict() method."""
        exploration = self.save_new_valid_exploration(
            self.EXP_ID, self.OWNER_ID, objective='The objective')
        init_state = exploration.states[exploration.init_state_name]
        init_interaction = init_state.interaction
        init_interaction.default_outcome.dest = exploration.init_state_name
        exploration.add_states(['New state'])
        exploration.states['New state'].update_interaction_id('TextInput')
        exp_services._save_exploration(self.OWNER_ID, exploration, '', [])

        dict_output = exp_services.export_states_to_yaml(self.EXP_ID, width=50)

        self.assertEqual(dict_output, self.SAMPLE_EXPORTED_DICT)

    def test_export_by_versions(self):
        """Test export_to_dict() for different versions."""
        exploration = self.save_new_valid_exploration(
            self.EXP_ID, self.OWNER_ID)
        self.assertEqual(exploration.version, 1)

        init_state = exploration.states[exploration.init_state_name]
        init_interaction = init_state.interaction
        init_interaction.default_outcome.dest = exploration.init_state_name
        exploration.add_states(['New state'])
        exploration.states['New state'].update_interaction_id('TextInput')
        exploration.objective = 'The objective'
        with open(os.path.join(feconf.TESTS_DATA_DIR, 'img.png')) as f:
            raw_image = f.read()
        fs = fs_domain.AbstractFileSystem(
            fs_domain.ExplorationFileSystem(self.EXP_ID))
        fs.commit(self.OWNER_ID, 'abc.png', raw_image)
        exp_services._save_exploration(self.OWNER_ID, exploration, '', [])
        self.assertEqual(exploration.version, 2)

        exploration.rename_state('New state', 'Renamed state')
        exp_services._save_exploration(self.OWNER_ID, exploration, '', [])
        self.assertEqual(exploration.version, 3)

        # Download version 2
        dict_output = exp_services.export_states_to_yaml(
            self.EXP_ID, version=2, width=50)
        self.assertEqual(dict_output, self.SAMPLE_EXPORTED_DICT)

        # Download version 3
        dict_output = exp_services.export_states_to_yaml(
            self.EXP_ID, version=3, width=50)
        self.assertEqual(dict_output, self.UPDATED_SAMPLE_DICT)


def _get_change_list(state_name, property_name, new_value):
    """Generates a change list for a single state change."""
    return [{
        'cmd': 'edit_state_property',
        'state_name': state_name,
        'property_name': property_name,
        'new_value': new_value
    }]


class UpdateStateTests(ExplorationServicesUnitTests):
    """Test updating a single state."""

    def setUp(self):
        super(UpdateStateTests, self).setUp()
        exploration = self.save_new_valid_exploration(
            self.EXP_ID, self.OWNER_ID)

        self.init_state_name = exploration.init_state_name

        self.param_changes = [{
            'customization_args': {
                'list_of_values': ['1', '2'], 'parse_with_jinja': False
            },
            'name': 'myParam',
            'generator_id': 'RandomSelector'
        }]
        # List of answer groups to add into an interaction.
        self.interaction_answer_groups = [{
            'rule_specs': [{
                'rule_type': 'Equals',
                'inputs': {'x': 0},
            }],
            'outcome': {
                'dest': self.init_state_name,
                'feedback': ['Try again'],
                'param_changes': []
            },
        }]
        # Default outcome specification for an interaction.
        self.interaction_default_outcome = {
            'dest': self.init_state_name,
            'feedback': ['Incorrect', '<b>Wrong answer</b>'],
            'param_changes': []
        }

    def test_update_state_name(self):
        """Test updating of state name."""
        exploration = exp_services.get_exploration_by_id(self.EXP_ID)
        exp_services.update_exploration(self.OWNER_ID, self.EXP_ID, [{
            'cmd': 'rename_state',
            'old_state_name': feconf.DEFAULT_INIT_STATE_NAME,
            'new_state_name': 'new name',
        }], 'Change state name')

        exploration = exp_services.get_exploration_by_id(self.EXP_ID)
        self.assertIn('new name', exploration.states)
        self.assertNotIn(feconf.DEFAULT_INIT_STATE_NAME, exploration.states)

    def test_update_state_name_with_unicode(self):
        """Test updating of state name to one that uses unicode characters."""
        exploration = exp_services.get_exploration_by_id(self.EXP_ID)
        exp_services.update_exploration(self.OWNER_ID, self.EXP_ID, [{
            'cmd': 'rename_state',
            'old_state_name': feconf.DEFAULT_INIT_STATE_NAME,
            'new_state_name': u'¡Hola! αβγ',
        }], 'Change state name')

        exploration = exp_services.get_exploration_by_id(self.EXP_ID)
        self.assertIn(u'¡Hola! αβγ', exploration.states)
        self.assertNotIn(feconf.DEFAULT_INIT_STATE_NAME, exploration.states)

    def test_update_param_changes(self):
        """Test updating of param_changes."""
        exploration = exp_services.get_exploration_by_id(self.EXP_ID)
        exploration.param_specs = {
            'myParam': param_domain.ParamSpec('UnicodeString')}
        exp_services._save_exploration(self.OWNER_ID, exploration, '', [])
        exp_services.update_exploration(
            self.OWNER_ID, self.EXP_ID, _get_change_list(
                self.init_state_name, 'param_changes', self.param_changes), '')

        exploration = exp_services.get_exploration_by_id(self.EXP_ID)
        param_changes = exploration.init_state.param_changes[0]
        self.assertEqual(param_changes._name, 'myParam')
        self.assertEqual(param_changes._generator_id, 'RandomSelector')
        self.assertEqual(
            param_changes._customization_args,
            {'list_of_values': ['1', '2'], 'parse_with_jinja': False})

    def test_update_invalid_param_changes(self):
        """Check that updates cannot be made to non-existent parameters."""
        with self.assertRaisesRegexp(
                utils.ValidationError,
                r'The parameter with name \'myParam\' .* does not exist .*'):
            exp_services.update_exploration(
                self.OWNER_ID, self.EXP_ID, _get_change_list(
                    self.init_state_name, 'param_changes', self.param_changes),
                '')

    def test_update_invalid_generator(self):
        """Test for check that the generator_id in param_changes exists."""
        exploration = exp_services.get_exploration_by_id(self.EXP_ID)
        exploration.param_specs = {
            'myParam': param_domain.ParamSpec('UnicodeString')}
        exp_services._save_exploration(self.OWNER_ID, exploration, '', [])

        self.param_changes[0]['generator_id'] = 'fake'
        with self.assertRaisesRegexp(
                utils.ValidationError, 'Invalid generator id fake'):
            exp_services.update_exploration(
                self.OWNER_ID, self.EXP_ID,
                _get_change_list(
                    self.init_state_name, 'param_changes', self.param_changes),
                '')

    def test_update_interaction_id(self):
        """Test updating of interaction_id."""
        exp_services.update_exploration(
            self.OWNER_ID, self.EXP_ID, _get_change_list(
                self.init_state_name, exp_domain.STATE_PROPERTY_INTERACTION_ID,
                'MultipleChoiceInput'), '')

        exploration = exp_services.get_exploration_by_id(self.EXP_ID)
        self.assertEqual(
            exploration.init_state.interaction.id, 'MultipleChoiceInput')

    def test_update_interaction_customization_args(self):
        """Test updating of interaction customization_args."""
        exp_services.update_exploration(
            self.OWNER_ID, self.EXP_ID,
            _get_change_list(
                self.init_state_name, exp_domain.STATE_PROPERTY_INTERACTION_ID,
                'MultipleChoiceInput') +
            _get_change_list(
                self.init_state_name,
                exp_domain.STATE_PROPERTY_INTERACTION_CUST_ARGS,
                {'choices': {'value': ['Option A', 'Option B']}}),
            '')

        exploration = exp_services.get_exploration_by_id(self.EXP_ID)
        self.assertEqual(
            exploration.init_state.interaction.customization_args[
                'choices']['value'], ['Option A', 'Option B'])

    def test_update_interaction_handlers_fails(self):
        """Test legacy interaction handler updating."""
        exploration = exp_services.get_exploration_by_id(self.EXP_ID)
        exploration.add_states(['State 2'])
        exploration.states['State 2'].update_interaction_id('TextInput')
        exp_services._save_exploration(self.OWNER_ID, exploration, '', [])

        exploration = exp_services.get_exploration_by_id(self.EXP_ID)
        self.interaction_default_outcome['dest'] = 'State 2'
        with self.assertRaisesRegexp(
                utils.InvalidInputException,
                'Editing interaction handlers is no longer supported'):
            exp_services.update_exploration(
                self.OWNER_ID, self.EXP_ID,
                _get_change_list(
                    self.init_state_name,
                    exp_domain.STATE_PROPERTY_INTERACTION_ID,
                    'MultipleChoiceInput') +
                _get_change_list(
                    self.init_state_name,
                    exp_domain.STATE_PROPERTY_INTERACTION_HANDLERS,
                    self.interaction_answer_groups),
                '')

    def test_update_interaction_answer_groups(self):
        """Test updating of interaction_answer_groups."""
        # We create a second state to use as a rule destination
        exploration = exp_services.get_exploration_by_id(self.EXP_ID)
        exploration.add_states(['State 2'])
        exploration.states['State 2'].update_interaction_id('TextInput')
        exp_services._save_exploration(self.OWNER_ID, exploration, '', [])

        exploration = exp_services.get_exploration_by_id(self.EXP_ID)
        self.interaction_default_outcome['dest'] = 'State 2'
        exp_services.update_exploration(
            self.OWNER_ID, self.EXP_ID,
            _get_change_list(
                self.init_state_name, exp_domain.STATE_PROPERTY_INTERACTION_ID,
                'MultipleChoiceInput') +
            _get_change_list(
                self.init_state_name,
                exp_domain.STATE_PROPERTY_INTERACTION_ANSWER_GROUPS,
                self.interaction_answer_groups) +
            _get_change_list(
                self.init_state_name,
                exp_domain.STATE_PROPERTY_INTERACTION_DEFAULT_OUTCOME,
                self.interaction_default_outcome),
            '')

        exploration = exp_services.get_exploration_by_id(self.EXP_ID)
        init_state = exploration.init_state
        init_interaction = init_state.interaction
        rule_specs = init_interaction.answer_groups[0].rule_specs
        outcome = init_interaction.answer_groups[0].outcome
        self.assertEqual(rule_specs[0].rule_type, 'Equals')
        self.assertEqual(rule_specs[0].inputs, {'x': 0})
        self.assertEqual(outcome.feedback, ['Try again'])
        self.assertEqual(outcome.dest, self.init_state_name)
        self.assertEqual(init_interaction.default_outcome.dest, 'State 2')

    def test_update_state_invalid_state(self):
        """Test that rule destination states cannot be non-existent."""
        self.interaction_answer_groups[0]['outcome']['dest'] = 'INVALID'
        with self.assertRaisesRegexp(
                utils.ValidationError,
                'The destination INVALID is not a valid state'):
            exp_services.update_exploration(
                self.OWNER_ID, self.EXP_ID,
                _get_change_list(
                    self.init_state_name,
                    exp_domain.STATE_PROPERTY_INTERACTION_ID,
                    'MultipleChoiceInput') +
                _get_change_list(
                    self.init_state_name,
                    exp_domain.STATE_PROPERTY_INTERACTION_ANSWER_GROUPS,
                    self.interaction_answer_groups) +
                _get_change_list(
                    self.init_state_name,
                    exp_domain.STATE_PROPERTY_INTERACTION_DEFAULT_OUTCOME,
                    self.interaction_default_outcome),
                '')

    def test_update_state_missing_keys(self):
        """Test that missing keys in interaction_answer_groups produce an
        error.
        """
        del self.interaction_answer_groups[0]['rule_specs'][0]['inputs']
        with self.assertRaisesRegexp(KeyError, 'inputs'):
            exp_services.update_exploration(
                self.OWNER_ID, self.EXP_ID,
                _get_change_list(
                    self.init_state_name,
                    exp_domain.STATE_PROPERTY_INTERACTION_ID, 'NumericInput') +
                _get_change_list(
                    self.init_state_name,
                    exp_domain.STATE_PROPERTY_INTERACTION_ANSWER_GROUPS,
                    self.interaction_answer_groups) +
                _get_change_list(
                    self.init_state_name,
                    exp_domain.STATE_PROPERTY_INTERACTION_DEFAULT_OUTCOME,
                    self.interaction_default_outcome),
                '')

    def test_update_state_variable_types(self):
        """Test that parameters in rules must have the correct type."""
        self.interaction_answer_groups[0]['rule_specs'][0][
            'inputs']['x'] = 'abc'
        with self.assertRaisesRegexp(Exception, 'invalid literal for int()'):
            exp_services.update_exploration(
                self.OWNER_ID, self.EXP_ID,
                _get_change_list(
                    self.init_state_name,
                    exp_domain.STATE_PROPERTY_INTERACTION_ID,
                    'MultipleChoiceInput') +
                _get_change_list(
                    self.init_state_name,
                    exp_domain.STATE_PROPERTY_INTERACTION_ANSWER_GROUPS,
                    self.interaction_answer_groups) +
                _get_change_list(
                    self.init_state_name,
                    exp_domain.STATE_PROPERTY_INTERACTION_DEFAULT_OUTCOME,
                    self.interaction_default_outcome),
                '')

    def test_update_content(self):
        """Test updating of content."""
        exp_services.update_exploration(
            self.OWNER_ID, self.EXP_ID, _get_change_list(
                self.init_state_name, 'content', [{
                    'type': 'text',
                    'value': '<b>Test content</b>',
                }]),
            '')

        exploration = exp_services.get_exploration_by_id(self.EXP_ID)
        self.assertEqual(exploration.init_state.content[0].type, 'text')
        self.assertEqual(
            exploration.init_state.content[0].value, '<b>Test content</b>')

    def test_update_content_missing_key(self):
        """Test that missing keys in content yield an error."""
        with self.assertRaisesRegexp(KeyError, 'type'):
            exp_services.update_exploration(
                self.OWNER_ID, self.EXP_ID, _get_change_list(
                    self.init_state_name, 'content', [{
                        'value': '<b>Test content</b>',
                    }]),
                '')


class CommitMessageHandlingTests(ExplorationServicesUnitTests):
    """Test the handling of commit messages."""

    def setUp(self):
        super(CommitMessageHandlingTests, self).setUp()
        exploration = self.save_new_valid_exploration(
            self.EXP_ID, self.OWNER_ID, end_state_name='End')
        self.init_state_name = exploration.init_state_name

    def test_record_commit_message(self):
        """Check published explorations record commit messages."""
        rights_manager.publish_exploration(self.OWNER_ID, self.EXP_ID)

        exp_services.update_exploration(
            self.OWNER_ID, self.EXP_ID, _get_change_list(
                self.init_state_name,
                exp_domain.STATE_PROPERTY_INTERACTION_STICKY,
                False), 'A message')

        self.assertEqual(
            exp_services.get_exploration_snapshots_metadata(
                self.EXP_ID)[1]['commit_message'],
            'A message')

    def test_demand_commit_message(self):
        """Check published explorations demand commit messages"""
        rights_manager.publish_exploration(self.OWNER_ID, self.EXP_ID)

        with self.assertRaisesRegexp(
                ValueError, 'Exploration is public so expected a commit '
                            'message but received none.'):
            exp_services.update_exploration(
                self.OWNER_ID, self.EXP_ID, _get_change_list(
                    self.init_state_name,
                    exp_domain.STATE_PROPERTY_INTERACTION_STICKY, False), '')

    def test_unpublished_explorations_can_accept_commit_message(self):
        """Test unpublished explorations can accept optional commit messages"""

        exp_services.update_exploration(
            self.OWNER_ID, self.EXP_ID, _get_change_list(
                self.init_state_name,
                exp_domain.STATE_PROPERTY_INTERACTION_STICKY, False
            ), 'A message')

        exp_services.update_exploration(
            self.OWNER_ID, self.EXP_ID, _get_change_list(
                self.init_state_name,
                exp_domain.STATE_PROPERTY_INTERACTION_STICKY, True
            ), '')

        exp_services.update_exploration(
            self.OWNER_ID, self.EXP_ID, _get_change_list(
                self.init_state_name,
                exp_domain.STATE_PROPERTY_INTERACTION_STICKY, True
            ), None)


class ExplorationSnapshotUnitTests(ExplorationServicesUnitTests):
    """Test methods relating to exploration snapshots."""

    def test_get_exploration_snapshots_metadata(self):
        v1_exploration = self.save_new_valid_exploration(
            self.EXP_ID, self.OWNER_ID, end_state_name='End')

        snapshots_metadata = exp_services.get_exploration_snapshots_metadata(
            self.EXP_ID)
        self.assertEqual(len(snapshots_metadata), 1)
        self.assertDictContainsSubset({
            'commit_cmds': [{
                'cmd': 'create_new',
                'title': 'A title',
                'category': 'A category',
            }],
            'committer_id': self.OWNER_ID,
            'commit_message': (
                'New exploration created with title \'A title\'.'),
            'commit_type': 'create',
            'version_number': 1
        }, snapshots_metadata[0])
        self.assertIn('created_on_ms', snapshots_metadata[0])

        # Publish the exploration. This does not affect the exploration version
        # history.
        rights_manager.publish_exploration(self.OWNER_ID, self.EXP_ID)

        snapshots_metadata = exp_services.get_exploration_snapshots_metadata(
            self.EXP_ID)
        self.assertEqual(len(snapshots_metadata), 1)
        self.assertDictContainsSubset({
            'commit_cmds': [{
                'cmd': 'create_new',
                'title': 'A title',
                'category': 'A category'
            }],
            'committer_id': self.OWNER_ID,
            'commit_message': (
                'New exploration created with title \'A title\'.'),
            'commit_type': 'create',
            'version_number': 1
        }, snapshots_metadata[0])
        self.assertIn('created_on_ms', snapshots_metadata[0])

        # Modify the exploration. This affects the exploration version history.
        change_list = [{
            'cmd': 'edit_exploration_property',
            'property_name': 'title',
            'new_value': 'First title'
        }]
        exp_services.update_exploration(
            self.OWNER_ID, self.EXP_ID, change_list, 'Changed title.')

        snapshots_metadata = exp_services.get_exploration_snapshots_metadata(
            self.EXP_ID)
        self.assertEqual(len(snapshots_metadata), 2)
        self.assertIn('created_on_ms', snapshots_metadata[0])
        self.assertDictContainsSubset({
            'commit_cmds': [{
                'cmd': 'create_new',
                'title': 'A title',
                'category': 'A category'
            }],
            'committer_id': self.OWNER_ID,
            'commit_message': (
                'New exploration created with title \'A title\'.'),
            'commit_type': 'create',
            'version_number': 1
        }, snapshots_metadata[0])
        self.assertDictContainsSubset({
            'commit_cmds': change_list,
            'committer_id': self.OWNER_ID,
            'commit_message': 'Changed title.',
            'commit_type': 'edit',
            'version_number': 2,
        }, snapshots_metadata[1])
        self.assertLess(
            snapshots_metadata[0]['created_on_ms'],
            snapshots_metadata[1]['created_on_ms'])

        # Using the old version of the exploration should raise an error.
        with self.assertRaisesRegexp(Exception, 'version 1, which is too old'):
            exp_services._save_exploration(
                'committer_id_2', v1_exploration, '', [])

        # Another person modifies the exploration.
        new_change_list = [{
            'cmd': 'edit_exploration_property',
            'property_name': 'title',
            'new_value': 'New title'
        }]
        exp_services.update_exploration(
            'committer_id_2', self.EXP_ID, new_change_list, 'Second commit.')

        snapshots_metadata = exp_services.get_exploration_snapshots_metadata(
            self.EXP_ID)
        self.assertEqual(len(snapshots_metadata), 3)
        self.assertDictContainsSubset({
            'commit_cmds': [{
                'cmd': 'create_new',
                'title': 'A title',
                'category': 'A category'
            }],
            'committer_id': self.OWNER_ID,
            'commit_message': (
                'New exploration created with title \'A title\'.'),
            'commit_type': 'create',
            'version_number': 1
        }, snapshots_metadata[0])
        self.assertDictContainsSubset({
            'commit_cmds': change_list,
            'committer_id': self.OWNER_ID,
            'commit_message': 'Changed title.',
            'commit_type': 'edit',
            'version_number': 2,
        }, snapshots_metadata[1])
        self.assertDictContainsSubset({
            'commit_cmds': new_change_list,
            'committer_id': 'committer_id_2',
            'commit_message': 'Second commit.',
            'commit_type': 'edit',
            'version_number': 3,
        }, snapshots_metadata[2])
        self.assertLess(
            snapshots_metadata[1]['created_on_ms'],
            snapshots_metadata[2]['created_on_ms'])

    def test_versioning_with_add_and_delete_states(self):
        exploration = self.save_new_valid_exploration(
            self.EXP_ID, self.OWNER_ID)

        exploration.title = 'First title'
        exp_services._save_exploration(
            self.OWNER_ID, exploration, 'Changed title.', [])
        commit_dict_2 = {
            'committer_id': self.OWNER_ID,
            'commit_message': 'Changed title.',
            'version_number': 2,
        }
        snapshots_metadata = exp_services.get_exploration_snapshots_metadata(
            self.EXP_ID)
        self.assertEqual(len(snapshots_metadata), 2)

        exploration = exp_services.get_exploration_by_id(self.EXP_ID)
        exploration.add_states(['New state'])
        exploration.states['New state'].update_interaction_id('TextInput')
        exp_services._save_exploration(
            'committer_id_2', exploration, 'Added new state', [])

        commit_dict_3 = {
            'committer_id': 'committer_id_2',
            'commit_message': 'Added new state',
            'version_number': 3,
        }
        snapshots_metadata = exp_services.get_exploration_snapshots_metadata(
            self.EXP_ID)
        self.assertEqual(len(snapshots_metadata), 3)
        self.assertDictContainsSubset(
            commit_dict_3, snapshots_metadata[2])
        self.assertDictContainsSubset(commit_dict_2, snapshots_metadata[1])
        for ind in range(len(snapshots_metadata) - 1):
            self.assertLess(
                snapshots_metadata[ind]['created_on_ms'],
                snapshots_metadata[ind + 1]['created_on_ms'])

        # Perform an invalid action: delete a state that does not exist. This
        # should not create a new version.
        with self.assertRaisesRegexp(ValueError, 'does not exist'):
            exploration.delete_state('invalid_state_name')

        # Now delete the new state.
        exploration.delete_state('New state')
        exp_services._save_exploration(
            'committer_id_3', exploration, 'Deleted state: New state', [])

        commit_dict_4 = {
            'committer_id': 'committer_id_3',
            'commit_message': 'Deleted state: New state',
            'version_number': 4,
        }
        snapshots_metadata = exp_services.get_exploration_snapshots_metadata(
            self.EXP_ID)
        self.assertEqual(len(snapshots_metadata), 4)
        self.assertDictContainsSubset(commit_dict_4, snapshots_metadata[3])
        self.assertDictContainsSubset(commit_dict_3, snapshots_metadata[2])
        self.assertDictContainsSubset(commit_dict_2, snapshots_metadata[1])
        for ind in range(len(snapshots_metadata) - 1):
            self.assertLess(
                snapshots_metadata[ind]['created_on_ms'],
                snapshots_metadata[ind + 1]['created_on_ms'])

        # The final exploration should have exactly one state.
        exploration = exp_services.get_exploration_by_id(self.EXP_ID)
        self.assertEqual(len(exploration.states), 1)

    def test_versioning_with_reverting(self):
        exploration = self.save_new_valid_exploration(
            self.EXP_ID, self.OWNER_ID)

        # In version 1, the title was 'A title'.
        # In version 2, the title becomes 'V2 title'.
        exploration.title = 'V2 title'
        exp_services._save_exploration(
            self.OWNER_ID, exploration, 'Changed title.', [])

        # In version 3, a new state is added.
        exploration = exp_services.get_exploration_by_id(self.EXP_ID)
        exploration.add_states(['New state'])
        exploration.states['New state'].update_interaction_id('TextInput')
        exp_services._save_exploration(
            'committer_id_v3', exploration, 'Added new state', [])

        # It is not possible to revert from anything other than the most
        # current version.
        with self.assertRaisesRegexp(Exception, 'too old'):
            exp_services.revert_exploration(
                'committer_id_v4', self.EXP_ID, 2, 1)

        # Version 4 is a reversion to version 1.
        exp_services.revert_exploration('committer_id_v4', self.EXP_ID, 3, 1)
        exploration = exp_services.get_exploration_by_id(self.EXP_ID)
        self.assertEqual(exploration.title, 'A title')
        self.assertEqual(len(exploration.states), 1)
        self.assertEqual(exploration.version, 4)

        snapshots_metadata = exp_services.get_exploration_snapshots_metadata(
            self.EXP_ID)

        commit_dict_4 = {
            'committer_id': 'committer_id_v4',
            'commit_message': 'Reverted exploration to version 1',
            'version_number': 4,
        }
        commit_dict_3 = {
            'committer_id': 'committer_id_v3',
            'commit_message': 'Added new state',
            'version_number': 3,
        }
        self.assertEqual(len(snapshots_metadata), 4)
        self.assertDictContainsSubset(commit_dict_3, snapshots_metadata[2])
        self.assertDictContainsSubset(commit_dict_4, snapshots_metadata[3])
        self.assertLess(
            snapshots_metadata[2]['created_on_ms'],
            snapshots_metadata[3]['created_on_ms'])


class ExplorationCommitLogUnitTests(ExplorationServicesUnitTests):
    """Test methods relating to the exploration commit log."""

    ALBERT_EMAIL = 'albert@example.com'
    BOB_EMAIL = 'bob@example.com'
    ALBERT_NAME = 'albert'
    BOB_NAME = 'bob'

    EXP_ID_1 = 'eid1'
    EXP_ID_2 = 'eid2'

    COMMIT_ALBERT_CREATE_EXP_1 = {
        'username': ALBERT_NAME,
        'version': 1,
        'exploration_id': EXP_ID_1,
        'commit_type': 'create',
        'post_commit_community_owned': False,
        'post_commit_is_private': True,
        'commit_message': 'New exploration created with title \'A title\'.',
        'post_commit_status': 'private'
    }

    COMMIT_BOB_EDIT_EXP_1 = {
        'username': BOB_NAME,
        'version': 2,
        'exploration_id': EXP_ID_1,
        'commit_type': 'edit',
        'post_commit_community_owned': False,
        'post_commit_is_private': True,
        'commit_message': 'Changed title.',
        'post_commit_status': 'private'
    }

    COMMIT_ALBERT_CREATE_EXP_2 = {
        'username': ALBERT_NAME,
        'version': 1,
        'exploration_id': 'eid2',
        'commit_type': 'create',
        'post_commit_community_owned': False,
        'post_commit_is_private': True,
        'commit_message': 'New exploration created with title \'A title\'.',
        'post_commit_status': 'private'
    }

    COMMIT_ALBERT_EDIT_EXP_1 = {
        'username': 'albert',
        'version': 3,
        'exploration_id': 'eid1',
        'commit_type': 'edit',
        'post_commit_community_owned': False,
        'post_commit_is_private': True,
        'commit_message': 'Changed title to Albert1 title.',
        'post_commit_status': 'private'
    }

    COMMIT_ALBERT_EDIT_EXP_2 = {
        'username': 'albert',
        'version': 2,
        'exploration_id': 'eid2',
        'commit_type': 'edit',
        'post_commit_community_owned': False,
        'post_commit_is_private': True,
        'commit_message': 'Changed title to Albert2.',
        'post_commit_status': 'private'
    }

    COMMIT_BOB_REVERT_EXP_1 = {
        'username': 'bob',
        'version': 4,
        'exploration_id': 'eid1',
        'commit_type': 'revert',
        'post_commit_community_owned': False,
        'post_commit_is_private': True,
        'commit_message': 'Reverted exploration to version 2',
        'post_commit_status': 'private'
    }

    COMMIT_ALBERT_DELETE_EXP_1 = {
        'username': 'albert',
        'version': 5,
        'exploration_id': 'eid1',
        'commit_type': 'delete',
        'post_commit_community_owned': False,
        'post_commit_is_private': True,
        'commit_message': feconf.COMMIT_MESSAGE_EXPLORATION_DELETED,
        'post_commit_status': 'private'
    }

    COMMIT_ALBERT_PUBLISH_EXP_2 = {
        'username': 'albert',
        'version': None,
        'exploration_id': 'eid2',
        'commit_type': 'edit',
        'post_commit_community_owned': False,
        'post_commit_is_private': False,
        'commit_message': 'Exploration published.',
        'post_commit_status': 'public'
    }

    def setUp(self):
        """Populate the database of explorations to be queried against.

        The sequence of events is:
        - (1) Albert creates EXP_ID_1.
        - (2) Bob edits the title of EXP_ID_1.
        - (3) Albert creates EXP_ID_2.
        - (4) Albert edits the title of EXP_ID_1.
        - (5) Albert edits the title of EXP_ID_2.
        - (6) Bob reverts Albert's last edit to EXP_ID_1.
        - (7) Albert deletes EXP_ID_1.
        - Bob tries to publish EXP_ID_2, and is denied access.
        - (8) Albert publishes EXP_ID_2.
        """
        super(ExplorationCommitLogUnitTests, self).setUp()

        self.ALBERT_ID = self.get_user_id_from_email(self.ALBERT_EMAIL)
        self.BOB_ID = self.get_user_id_from_email(self.BOB_EMAIL)
        self.signup(self.ALBERT_EMAIL, self.ALBERT_NAME)
        self.signup(self.BOB_EMAIL, self.BOB_NAME)

        # This needs to be done in a toplevel wrapper because the datastore
        # puts to the event log are asynchronous.
        @transaction_services.toplevel_wrapper
        def populate_datastore():
            exploration_1 = self.save_new_valid_exploration(
                self.EXP_ID_1, self.ALBERT_ID)

            exploration_1.title = 'Exploration 1 title'
            exp_services._save_exploration(
                self.BOB_ID, exploration_1, 'Changed title.', [])

            exploration_2 = self.save_new_valid_exploration(
                self.EXP_ID_2, self.ALBERT_ID)

            exploration_1.title = 'Exploration 1 Albert title'
            exp_services._save_exploration(
                self.ALBERT_ID, exploration_1,
                'Changed title to Albert1 title.', [])

            exploration_2.title = 'Exploration 2 Albert title'
            exp_services._save_exploration(
                self.ALBERT_ID, exploration_2, 'Changed title to Albert2.', [])

            exp_services.revert_exploration(self.BOB_ID, self.EXP_ID_1, 3, 2)

            exp_services.delete_exploration(self.ALBERT_ID, self.EXP_ID_1)

            # This commit should not be recorded.
            with self.assertRaisesRegexp(
                    Exception, 'This exploration cannot be published'):
                rights_manager.publish_exploration(self.BOB_ID, self.EXP_ID_2)

            rights_manager.publish_exploration(self.ALBERT_ID, self.EXP_ID_2)

        populate_datastore()

    def test_get_next_page_of_all_commits(self):
        all_commits = exp_services.get_next_page_of_all_commits()[0]
        self.assertEqual(len(all_commits), 8)
        for ind, commit in enumerate(all_commits):
            if ind != 0:
                self.assertGreater(
                    all_commits[ind - 1].last_updated,
                    all_commits[ind].last_updated)

        commit_dicts = [commit.to_dict() for commit in all_commits]

        # Note that commits are ordered from most recent to least recent.
        self.assertDictContainsSubset(
            self.COMMIT_ALBERT_CREATE_EXP_1, commit_dicts[-1])
        self.assertDictContainsSubset(
            self.COMMIT_BOB_EDIT_EXP_1, commit_dicts[-2])
        self.assertDictContainsSubset(
            self.COMMIT_ALBERT_CREATE_EXP_2, commit_dicts[-3])
        self.assertDictContainsSubset(
            self.COMMIT_ALBERT_EDIT_EXP_1, commit_dicts[-4])
        self.assertDictContainsSubset(
            self.COMMIT_ALBERT_EDIT_EXP_2, commit_dicts[-5])
        self.assertDictContainsSubset(
            self.COMMIT_BOB_REVERT_EXP_1, commit_dicts[-6])
        self.assertDictContainsSubset(
            self.COMMIT_ALBERT_DELETE_EXP_1, commit_dicts[-7])
        self.assertDictContainsSubset(
            self.COMMIT_ALBERT_PUBLISH_EXP_2, commit_dicts[-8])

    def test_get_next_page_of_all_non_private_commits(self):
        all_commits = (
            exp_services.get_next_page_of_all_non_private_commits()[0])
        self.assertEqual(len(all_commits), 1)
        commit_dicts = [commit.to_dict() for commit in all_commits]
        self.assertDictContainsSubset(
            self.COMMIT_ALBERT_PUBLISH_EXP_2, commit_dicts[0])

        #TODO(frederikcreemers@gmail.com) test max_age here.

    def test_paging(self):
        all_commits, cursor, more = exp_services.get_next_page_of_all_commits(
            page_size=5)
        self.assertEqual(len(all_commits), 5)
        commit_dicts = [commit.to_dict() for commit in all_commits]
        self.assertDictContainsSubset(
            self.COMMIT_ALBERT_EDIT_EXP_1, commit_dicts[-1])
        self.assertDictContainsSubset(
            self.COMMIT_ALBERT_EDIT_EXP_2, commit_dicts[-2])
        self.assertDictContainsSubset(
            self.COMMIT_BOB_REVERT_EXP_1, commit_dicts[-3])
        self.assertDictContainsSubset(
            self.COMMIT_ALBERT_DELETE_EXP_1, commit_dicts[-4])
        self.assertDictContainsSubset(
            self.COMMIT_ALBERT_PUBLISH_EXP_2, commit_dicts[-5])
        self.assertTrue(more)

        all_commits, cursor, more = exp_services.get_next_page_of_all_commits(
            page_size=5, urlsafe_start_cursor=cursor)
        self.assertEqual(len(all_commits), 3)
        commit_dicts = [commit.to_dict() for commit in all_commits]
        self.assertDictContainsSubset(
            self.COMMIT_ALBERT_CREATE_EXP_1, commit_dicts[-1])
        self.assertDictContainsSubset(
            self.COMMIT_BOB_EDIT_EXP_1, commit_dicts[-2])
        self.assertDictContainsSubset(
            self.COMMIT_ALBERT_CREATE_EXP_2, commit_dicts[-3])
        self.assertFalse(more)


class ExplorationCommitLogSpecialCasesUnitTests(ExplorationServicesUnitTests):
    """Test special cases relating to the exploration commit logs."""

    def test_paging_with_no_commits(self):
        all_commits, cursor, more = exp_services.get_next_page_of_all_commits(
            page_size=5)
        self.assertEqual(len(all_commits), 0)


class SearchTests(ExplorationServicesUnitTests):
    """Test exploration search."""

    def test_demo_explorations_are_added_to_search_index(self):
        results, cursor = exp_services.search_explorations('Welcome', 2)
        self.assertEqual(results, [])

        exp_services.load_demo('0')
        results, cursor = exp_services.search_explorations('Welcome', 2)
        self.assertEqual(results, ['0'])

    def test_index_explorations_given_ids(self):
        all_exp_ids = ['id0', 'id1', 'id2', 'id3', 'id4']
        expected_exp_ids = all_exp_ids[:-1]
        all_exp_titles = [
            'title 0', 'title 1', 'title 2', 'title 3', 'title 4']
        expected_exp_titles = all_exp_titles[:-1]
        all_exp_categories = ['cat0', 'cat1', 'cat2', 'cat3', 'cat4']
        expected_exp_categories = all_exp_categories[:-1]

        def mock_add_documents_to_index(docs, index):
            self.assertEqual(index, exp_services.SEARCH_INDEX_EXPLORATIONS)
            ids = [doc['id'] for doc in docs]
            titles = [doc['title'] for doc in docs]
            categories = [doc['category'] for doc in docs]
            self.assertEqual(set(ids), set(expected_exp_ids))
            self.assertEqual(set(titles), set(expected_exp_titles))
            self.assertEqual(set(categories), set(expected_exp_categories))
            return ids

        add_docs_counter = test_utils.CallCounter(mock_add_documents_to_index)
        add_docs_swap = self.swap(search_services,
                                  'add_documents_to_index',
                                  add_docs_counter)

        for i in xrange(5):
            self.save_new_valid_exploration(
                all_exp_ids[i],
                self.OWNER_ID,
                all_exp_titles[i],
                category=all_exp_categories[i])

        # We're only publishing the first 4 explorations, so we're not
        # expecting the last exploration to be indexed.
        for i in xrange(4):
            rights_manager.publish_exploration(
                self.OWNER_ID,
                expected_exp_ids[i])

        with add_docs_swap:
            exp_services.index_explorations_given_ids(all_exp_ids)

        self.assertEqual(add_docs_counter.times_called, 1)

    def test_patch_exploration_search_document(self):

        def mock_get_doc(doc_id, index):
            self.assertEqual(doc_id, self.EXP_ID)
            self.assertEqual(index, exp_services.SEARCH_INDEX_EXPLORATIONS)
            return {'a': 'b', 'c': 'd'}

        def mock_add_docs(docs, index):
            self.assertEqual(index, exp_services.SEARCH_INDEX_EXPLORATIONS)
            self.assertEqual(docs, [{'a': 'b', 'c': 'e', 'f': 'g'}])

        get_doc_swap = self.swap(
            search_services, 'get_document_from_index', mock_get_doc)

        add_docs_counter = test_utils.CallCounter(mock_add_docs)
        add_docs_swap = self.swap(
            search_services, 'add_documents_to_index', add_docs_counter)

        with get_doc_swap, add_docs_swap:
            patch = {'c': 'e', 'f': 'g'}
            exp_services.patch_exploration_search_document(self.EXP_ID, patch)

        self.assertEqual(add_docs_counter.times_called, 1)

    def test_update_publicized_exploration_status_in_search(self):

        def mock_get_doc(doc_id, index):
            self.assertEqual(index, exp_services.SEARCH_INDEX_EXPLORATIONS)
            self.assertEqual(doc_id, self.EXP_ID)
            return {}

        def mock_add_docs(docs, index):
            self.assertEqual(index, exp_services.SEARCH_INDEX_EXPLORATIONS)
            self.assertEqual(docs, [{'is': 'featured'}])

        def mock_get_rights(exp_id):
            return rights_manager.ExplorationRights(
                self.EXP_ID,
                [self.OWNER_ID], [self.EDITOR_ID], [self.VIEWER_ID],
                status=rights_manager.EXPLORATION_STATUS_PUBLICIZED
            )

        get_doc_counter = test_utils.CallCounter(mock_get_doc)
        add_docs_counter = test_utils.CallCounter(mock_add_docs)

        get_doc_swap = self.swap(
            search_services, 'get_document_from_index', get_doc_counter)
        add_docs_swap = self.swap(
            search_services, 'add_documents_to_index', add_docs_counter)
        get_rights_swap = self.swap(
            rights_manager, 'get_exploration_rights', mock_get_rights)

        with get_doc_swap, add_docs_swap, get_rights_swap:
            exp_services.update_exploration_status_in_search(self.EXP_ID)

        self.assertEqual(get_doc_counter.times_called, 1)
        self.assertEqual(add_docs_counter.times_called, 1)

    def test_update_private_exploration_status_in_search(self):

        def mock_delete_docs(ids, index):
            self.assertEqual(ids, [self.EXP_ID])
            self.assertEqual(index, exp_services.SEARCH_INDEX_EXPLORATIONS)

        def mock_get_rights(exp_id):
            return rights_manager.ExplorationRights(
                self.EXP_ID,
                [self.OWNER_ID], [self.EDITOR_ID], [self.VIEWER_ID],
                status=rights_manager.EXPLORATION_STATUS_PRIVATE
            )

        delete_docs_counter = test_utils.CallCounter(mock_delete_docs)

        delete_docs_swap = self.swap(
            search_services, 'delete_documents_from_index',
            delete_docs_counter)
        get_rights_swap = self.swap(
            rights_manager, 'get_exploration_rights', mock_get_rights)

        with get_rights_swap, delete_docs_swap:
            exp_services.update_exploration_status_in_search(self.EXP_ID)

        self.assertEqual(delete_docs_counter.times_called, 1)

    def test_search_explorations(self):
        expected_query_string = 'a query string'
        expected_cursor = 'cursor'
        expected_sort = 'title'
        expected_limit = 30
        expected_result_cursor = 'rcursor'
        doc_ids = ['id1', 'id2']

        def mock_search(query_string, index, cursor=None, limit=20, sort='',
                        ids_only=False, retries=3):
            self.assertEqual(query_string, expected_query_string)
            self.assertEqual(index, exp_services.SEARCH_INDEX_EXPLORATIONS)
            self.assertEqual(cursor, expected_cursor)
            self.assertEqual(limit, expected_limit)
            self.assertEqual(sort, expected_sort)
            self.assertEqual(ids_only, True)
            self.assertEqual(retries, 3)

            return doc_ids, expected_result_cursor

        with self.swap(search_services, 'search', mock_search):
            result, cursor = exp_services.search_explorations(
                expected_query_string,
                expected_limit,
                sort=expected_sort,
                cursor=expected_cursor,
            )

        self.assertEqual(cursor, expected_result_cursor)
        self.assertEqual(result, doc_ids)

    def test_get_search_rank(self):
        self.save_new_valid_exploration(self.EXP_ID, self.OWNER_ID)

        # The search rank has a 'last updated' bonus of 80.
        _BASE_SEARCH_RANK = 20 + 80

        self.assertEqual(
            exp_services._get_search_rank(self.EXP_ID), _BASE_SEARCH_RANK)

        rights_manager.publish_exploration(self.OWNER_ID, self.EXP_ID)
        rights_manager.publicize_exploration(self.user_id_admin, self.EXP_ID)
        self.assertEqual(
            exp_services._get_search_rank(self.EXP_ID), _BASE_SEARCH_RANK + 30)

        rating_services.assign_rating(self.OWNER_ID, self.EXP_ID, 5)
        self.assertEqual(
            exp_services._get_search_rank(self.EXP_ID), _BASE_SEARCH_RANK + 40)

        rating_services.assign_rating(self.user_id_admin, self.EXP_ID, 2)
        self.assertEqual(
            exp_services._get_search_rank(self.EXP_ID), _BASE_SEARCH_RANK + 38)

    def test_search_ranks_cannot_be_negative(self):
        self.save_new_valid_exploration(self.EXP_ID, self.OWNER_ID)

        # The search rank has a 'last updated' bonus of 80.
        _BASE_SEARCH_RANK = 20 + 80

        self.assertEqual(
            exp_services._get_search_rank(self.EXP_ID), _BASE_SEARCH_RANK)

        # A user can (down-)rate an exploration at most once.
        for i in xrange(50):
            rating_services.assign_rating('user_id_1', self.EXP_ID, 1)
        self.assertEqual(
            exp_services._get_search_rank(self.EXP_ID), _BASE_SEARCH_RANK - 5)

        for i in xrange(50):
            rating_services.assign_rating('user_id_%s' % i, self.EXP_ID, 1)

        # The rank will be at least 0.
        self.assertEqual(exp_services._get_search_rank(self.EXP_ID), 0)


class ExplorationChangedEventsTests(ExplorationServicesUnitTests):

    def test_exploration_contents_change_event_triggers(self):
        recorded_ids = []

        @classmethod
        def mock_record(cls, exp_id):
            recorded_ids.append(exp_id)

        record_event_swap = self.swap(
            event_services.ExplorationContentChangeEventHandler,
            'record',
            mock_record)

        with record_event_swap:
            self.save_new_valid_exploration(self.EXP_ID, self.OWNER_ID)
            exp_services.update_exploration(self.OWNER_ID, self.EXP_ID, [], '')

        self.assertEqual(recorded_ids, [self.EXP_ID, self.EXP_ID])

    def test_exploration_status_change_event(self):
        recorded_ids = []

        @classmethod
        def mock_record(cls, exp_id):
            recorded_ids.append(exp_id)

        record_event_swap = self.swap(
            event_services.ExplorationStatusChangeEventHandler,
            'record',
            mock_record)

        with record_event_swap:
            self.save_new_default_exploration(self.EXP_ID, self.OWNER_ID)
            rights_manager.create_new_exploration_rights(
                self.EXP_ID, self.OWNER_ID)
            rights_manager.publish_exploration(
                self.OWNER_ID, self.EXP_ID)
            rights_manager.publicize_exploration(
                self.user_id_admin, self.EXP_ID)
            rights_manager.unpublicize_exploration(
                self.user_id_admin, self.EXP_ID)
            rights_manager.unpublish_exploration(
                self.user_id_admin, self.EXP_ID)

        self.assertEqual(recorded_ids, [self.EXP_ID, self.EXP_ID,
                                        self.EXP_ID, self.EXP_ID])


class ExplorationSummaryTests(ExplorationServicesUnitTests):
    """Test exploration summaries."""

    ALBERT_EMAIL = 'albert@example.com'
    BOB_EMAIL = 'bob@example.com'
    ALBERT_NAME = 'albert'
    BOB_NAME = 'bob'

    EXP_ID_1 = 'eid1'
    EXP_ID_2 = 'eid2'

    def test_is_exp_summary_editable(self):
        self.save_new_default_exploration(self.EXP_ID, self.OWNER_ID)

        # Check that only the owner may edit.
        exp_summary = exp_services.get_exploration_summary_by_id(self.EXP_ID)
        self.assertTrue(exp_services.is_exp_summary_editable(
            exp_summary, user_id=self.OWNER_ID))
        self.assertFalse(exp_services.is_exp_summary_editable(
            exp_summary, user_id=self.EDITOR_ID))
        self.assertFalse(exp_services.is_exp_summary_editable(
            exp_summary, user_id=self.VIEWER_ID))

        # Owner makes viewer a viewer and editor an editor.
        rights_manager.assign_role(
            self.OWNER_ID, self.EXP_ID, self.VIEWER_ID,
            rights_manager.ROLE_VIEWER)
        rights_manager.assign_role(
            self.OWNER_ID, self.EXP_ID, self.EDITOR_ID,
            rights_manager.ROLE_EDITOR)

        # Check that owner and editor may edit, but not viewer.
        exp_summary = exp_services.get_exploration_summary_by_id(self.EXP_ID)
        self.assertTrue(exp_services.is_exp_summary_editable(
            exp_summary, user_id=self.OWNER_ID))
        self.assertTrue(exp_services.is_exp_summary_editable(
            exp_summary, user_id=self.EDITOR_ID))
        self.assertFalse(exp_services.is_exp_summary_editable(
            exp_summary, user_id=self.VIEWER_ID))


class ExplorationSummaryGetTests(ExplorationServicesUnitTests):
    """Test exploration summaries get_* functions."""

    ALBERT_EMAIL = 'albert@example.com'
    BOB_EMAIL = 'bob@example.com'
    ALBERT_NAME = 'albert'
    BOB_NAME = 'bob'

    EXP_ID_1 = 'eid1'
    EXP_ID_2 = 'eid2'

    EXPECTED_VERSION_1 = 4
    EXPECTED_VERSION_2 = 2

    def setUp(self):
        """Populate the database of explorations and their summaries.

        The sequence of events is:
        - (1) Albert creates EXP_ID_1.
        - (2) Bob edits the title of EXP_ID_1.
        - (3) Albert creates EXP_ID_2.
        - (4) Albert edits the title of EXP_ID_1.
        - (5) Albert edits the title of EXP_ID_2.
        - (6) Bob reverts Albert's last edit to EXP_ID_1.
        - (7) Albert deletes EXP_ID_1.
        - Bob tries to publish EXP_ID_2, and is denied access.
        - (8) Albert publishes EXP_ID_2.
        """
        super(ExplorationServicesUnitTests, self).setUp()

        self.ALBERT_ID = self.get_user_id_from_email(self.ALBERT_EMAIL)
        self.BOB_ID = self.get_user_id_from_email(self.BOB_EMAIL)
        self.signup(self.ALBERT_EMAIL, self.ALBERT_NAME)
        self.signup(self.BOB_EMAIL, self.BOB_NAME)

        exploration_1 = self.save_new_valid_exploration(
            self.EXP_ID_1, self.ALBERT_ID)

        exploration_1.title = 'Exploration 1 title'
        exp_services._save_exploration(
            self.BOB_ID, exploration_1, 'Changed title.', [])

        exploration_2 = self.save_new_valid_exploration(
            self.EXP_ID_2, self.ALBERT_ID)

        exploration_1.title = 'Exploration 1 Albert title'
        exp_services._save_exploration(
            self.ALBERT_ID, exploration_1,
            'Changed title to Albert1 title.', [])

        exploration_2.title = 'Exploration 2 Albert title'
        exp_services._save_exploration(
            self.ALBERT_ID, exploration_2, 'Changed title to Albert2.', [])

        exp_services.revert_exploration(self.BOB_ID, self.EXP_ID_1, 3, 2)

        with self.assertRaisesRegexp(
                Exception, 'This exploration cannot be published'):
            rights_manager.publish_exploration(self.BOB_ID, self.EXP_ID_2)

        rights_manager.publish_exploration(self.ALBERT_ID, self.EXP_ID_2)

    def test_get_non_private_exploration_summaries(self):

        actual_summaries = exp_services.get_non_private_exploration_summaries()

        expected_summaries = {
            self.EXP_ID_2: exp_domain.ExplorationSummary(
                self.EXP_ID_2, 'Exploration 2 Albert title',
                'A category', 'An objective', 'en', [],
                feconf.get_empty_ratings(),
                rights_manager.EXPLORATION_STATUS_PUBLIC,
                False, [self.ALBERT_ID], [], [], self.EXPECTED_VERSION_2,
                actual_summaries[self.EXP_ID_2].exploration_model_created_on,
                actual_summaries[self.EXP_ID_2].exploration_model_last_updated
                )}

        # check actual summaries equal expected summaries
        self.assertEqual(actual_summaries.keys(),
                         expected_summaries.keys())
        simple_props = ['id', 'title', 'category', 'objective',
                        'language_code', 'tags', 'ratings', 'status',
                        'community_owned', 'owner_ids',
                        'editor_ids', 'viewer_ids', 'version',
                        'exploration_model_created_on',
                        'exploration_model_last_updated']
        for exp_id in actual_summaries.keys():
            for prop in simple_props:
                self.assertEqual(getattr(actual_summaries[exp_id], prop),
                                 getattr(expected_summaries[exp_id], prop))

    def test_get_all_exploration_summaries(self):
        actual_summaries = exp_services.get_all_exploration_summaries()

        expected_summaries = {
            self.EXP_ID_1: exp_domain.ExplorationSummary(
                self.EXP_ID_1, 'Exploration 1 title',
                'A category', 'An objective', 'en', [],
                feconf.get_empty_ratings(),
                rights_manager.EXPLORATION_STATUS_PRIVATE,
                False, [self.ALBERT_ID], [], [], self.EXPECTED_VERSION_1,
                actual_summaries[self.EXP_ID_1].exploration_model_created_on,
                actual_summaries[self.EXP_ID_1].exploration_model_last_updated
            ),
            self.EXP_ID_2: exp_domain.ExplorationSummary(
                self.EXP_ID_2, 'Exploration 2 Albert title',
                'A category', 'An objective', 'en', [],
                feconf.get_empty_ratings(),
                rights_manager.EXPLORATION_STATUS_PUBLIC,
                False, [self.ALBERT_ID], [], [], self.EXPECTED_VERSION_2,
                actual_summaries[self.EXP_ID_2].exploration_model_created_on,
                actual_summaries[self.EXP_ID_2].exploration_model_last_updated
            )
        }

        # check actual summaries equal expected summaries
        self.assertEqual(actual_summaries.keys(),
                         expected_summaries.keys())
        simple_props = ['id', 'title', 'category', 'objective',
                        'language_code', 'tags', 'ratings', 'status',
                        'community_owned', 'owner_ids',
                        'editor_ids', 'viewer_ids', 'version',
                        'exploration_model_created_on',
                        'exploration_model_last_updated']
        for exp_id in actual_summaries.keys():
            for prop in simple_props:
                self.assertEqual(getattr(actual_summaries[exp_id], prop),
                                 getattr(expected_summaries[exp_id], prop))

    def test_get_private_at_least_viewable_exploration_summaries(self):

        actual_summaries = (
            exp_services.get_private_at_least_viewable_exploration_summaries(
                self.ALBERT_ID))

        expected_summaries = {
            self.EXP_ID_1: exp_domain.ExplorationSummary(
                self.EXP_ID_1, 'Exploration 1 title',
                'A category', 'An objective', 'en', [],
                feconf.get_empty_ratings(),
                rights_manager.EXPLORATION_STATUS_PRIVATE,
                False, [self.ALBERT_ID], [], [], self.EXPECTED_VERSION_1,
                actual_summaries[self.EXP_ID_1].exploration_model_created_on,
                actual_summaries[self.EXP_ID_1].exploration_model_last_updated
                )}

        # check actual summaries equal expected summaries
        self.assertEqual(actual_summaries.keys(),
                         expected_summaries.keys())
        simple_props = ['id', 'title', 'category', 'objective',
                        'language_code', 'tags', 'ratings', 'status',
                        'community_owned', 'owner_ids',
                        'editor_ids', 'viewer_ids', 'version',
                        'exploration_model_created_on',
                        'exploration_model_last_updated']
        for exp_id in actual_summaries.keys():
            for prop in simple_props:
                self.assertEqual(getattr(actual_summaries[exp_id], prop),
                                 getattr(expected_summaries[exp_id], prop))

        # do similar test for Bob
        actual_summaries = (
            exp_services.get_private_at_least_viewable_exploration_summaries(
                self.BOB_ID))

        expected_summaries = {}

        # check actual summaries equal expected summaries
        self.assertEqual(actual_summaries,
                         expected_summaries)

    def test_get_at_least_editable_exploration_summaries(self):
        exp_services.delete_exploration(self.ALBERT_ID, self.EXP_ID_1)

        actual_summaries = (
            exp_services.get_at_least_editable_exploration_summaries(
                self.ALBERT_ID))

        expected_summaries = {
            self.EXP_ID_2: exp_domain.ExplorationSummary(
                self.EXP_ID_2, 'Exploration 2 Albert title',
                'A category', 'An objective', 'en', [],
                feconf.get_empty_ratings(),
                rights_manager.EXPLORATION_STATUS_PUBLIC,
                False, [self.ALBERT_ID], [], [], self.EXPECTED_VERSION_2,
                actual_summaries[self.EXP_ID_2].exploration_model_created_on,
                actual_summaries[self.EXP_ID_2].exploration_model_last_updated
        )}

        # check actual summaries equal expected summaries
        self.assertEqual(actual_summaries.keys(),
                         expected_summaries.keys())
        simple_props = ['id', 'title', 'category', 'objective',
                        'language_code', 'tags', 'ratings','status',
                        'community_owned', 'owner_ids',
                        'editor_ids', 'viewer_ids', 'version',
                        'exploration_model_created_on',
                        'exploration_model_last_updated']
        for exp_id in actual_summaries.keys():
            for prop in simple_props:
                self.assertEqual(getattr(actual_summaries[exp_id], prop),
                                 getattr(expected_summaries[exp_id], prop))

        # do similar test for Bob
        actual_summaries = (
            exp_services.get_at_least_editable_exploration_summaries(
                self.BOB_ID))

        expected_summaries = {}

        # check actual summaries equal expected summaries
        self.assertEqual(actual_summaries,
                         expected_summaries)


class ChangeListSummaryUnitTests(ExplorationServicesUnitTests):
    """Test change list summaries generate as expected for edge cases.

    CHANGE_LIST_ONE: Adds a simple state with a Continue interaction.
    CHANGE_LIST_TWO: Edits the first state's content and renames it.
    CHANGE_LIST_THREE: Adds a gadget.
    CHANGE_LIST_FOUR: Edits the gadget customization_args then deletes it.
    CHANGE_LIST_FIVE: Adds a gadget, edits a state, deletes the gadget.
    """

    ALBERT_EMAIL = 'albert@example.com'
    ALBERT_NAME = 'albert'

    BASE_CHANGE_SUMMARY_DATA_STRUCTURE = {
        'exploration_property_changes': {},
        'state_property_changes': {},
        'changed_states': [],
        'added_states': [],
        'deleted_states': [],
        'gadget_property_changes': {},
        'changed_gadgets': [],
        'added_gadgets': [],
        'deleted_gadgets': []
    }

    CHANGE_LIST_ONE = [
        {
            'cmd': 'edit_state_property',
            'new_value': [{'value': '<p>a</p>', 'type': 'text'}],
            'property_name': 'content',
            'old_value': [{'value': '', 'type': 'text'}],
            'state_name': 'First State'
        }, {
            'cmd': 'edit_state_property',
            'new_value': 'Continue',
            'property_name': 'widget_id',
            'old_value': None,
            'state_name': 'First State'
        }, {
            'cmd': 'edit_state_property',
            'new_value': {'buttonText': {'value': 'Continue'}},
            'property_name': 'widget_customization_args',
            'old_value': {},
            'state_name': 'First State'
        }, {
            'cmd': 'edit_state_property',
            'new_value': {
                'submit': [{
                    'dest': 'END', 'definition': {
                        'rule_type': 'default'
                    },
                    'param_changes': [],
                    'feedback': []
                }]
            },
            'property_name': 'widget_handlers',
            'old_value': {
                'submit': [{
                    'dest': 'First State',
                    'definition': {
                        'rule_type': 'default'
                    },
                    'param_changes': [],
                    'feedback': []
                }]
            },
            'state_name': 'First State'
        }
    ]

    CHANGE_LIST_TWO = [
        {
            'new_value': [{
                'type': 'text',
                'value': '<p>EDITED CONTENT here</p>'
            }],
            'old_value': [{
                'type': 'text',
                'value': '<p>a</p>'
            }],
            'cmd': 'edit_state_property',
            'state_name': 'First State',
            'property_name': 'content'
        }, {
            'old_state_name': 'First State',
            'cmd': 'rename_state',
            'new_state_name': 'First State renamed'
        }, {
            'new_value': 'First State renamed',
            'old_value': 'First State',
            'cmd': 'edit_exploration_property',
            'property_name': 'init_state_name'
        }
    ]

    CHANGE_LIST_THREE = [
        {
            'cmd': 'add_gadget',
            'gadget_dict': {
                'gadget_type': 'AdviceBar',
                'visible_in_states': ['First State renamed'],
                'customization_args': {
                    'adviceObjects': {
                        'value': [{
                            'adviceTitle': 'b',
                            'adviceHtml': '<p>c</p>'
                        }]
                    },
                    'title': {
                        'value': 'a'
                    }
                },
                'gadget_name': 'AdviceBar'
            },
            'panel_name': 'left'
        }
    ]

    CHANGE_LIST_FOUR = [
        {
            'new_value': {
                'adviceObjects': {
                    'value': [{
                        'adviceTitle': 'b',
                        'adviceHtml': '<p>cG</p>'
                    }]
                },
                'title': {
                    'value': 'a'
                }
            },
            'old_value': {
                'adviceObjects': {
                    'value': [{
                        'adviceTitle': 'b',
                        'adviceHtml': '<p>c</p>'
                    }]
                },
                'title': {'value': 'a'}
            },
            'cmd': 'edit_gadget_property',
            'gadget_name': 'AdviceBar',
            'property_name': 'gadget_customization_args'
        }, {
            'new_value': ['First State renamed'],
            'old_value': ['First State renamed'],
            'cmd': 'edit_gadget_property',
            'gadget_name': 'AdviceBar',
            'property_name': 'gadget_visibility'
        }, {
            'cmd': 'delete_gadget',
            'gadget_name': 'AdviceBar'
        }
    ]

    CHANGE_LIST_FIVE = [
        {
            'cmd': 'add_gadget',
            'gadget_dict': {
                'gadget_type': 'AdviceBar',
                'visible_in_states': ['First State renamed'],
                'customization_args': {
                    'adviceObjects': {
                        'value': [{
                            'adviceTitle': 'b', 'adviceHtml': '<p>c</p>'
                        }]
                    },
                    'title': {'value': 'a'}
                },
                'gadget_name': 'AdviceBar'
            },
            'panel_name': 'left'
        }, {
            'new_value': [{
                'type': 'text', 'value': '<p>EDITED CONTENT here 2</p>'
            }],
            'old_value': [{
                'type': 'text', 'value': '<p>EDITED CONTENT here</p>'
            }],
            'cmd': 'edit_state_property',
            'state_name': 'First State renamed',
            'property_name': 'content'
        }, {
            'cmd': 'delete_gadget',
            'gadget_name': 'AdviceBar'
        }
    ]

    def setUp(self):
        """Prepare an exploration instance to receive changes via
        exp_services.apply_change_list method."""
        super(ExplorationServicesUnitTests, self).setUp()

        self.EXP_ID = 'eid1'

        self.ALBERT_ID = self.get_user_id_from_email(self.ALBERT_EMAIL)
        self.signup(self.ALBERT_EMAIL, self.ALBERT_NAME)

        self.exploration = self.save_new_valid_exploration(
            self.EXP_ID, self.ALBERT_ID, end_state_name='END')

    def test_get_summary_of_change_list(self):
        """Test accurate generation of change summaries."""
        
        actual_result = exp_services.get_summary_of_change_list(
            self.exploration,
            ChangeListSummaryUnitTests.CHANGE_LIST_ONE
        )

        expected_result = copy.deepcopy(
            ChangeListSummaryUnitTests.BASE_CHANGE_SUMMARY_DATA_STRUCTURE)
        expected_result['state_property_changes'] = {
            'First State': {
                'content': {
                    'new_value': [
                        {
                            'type': 'text',
                            'value': '<p>a</p>'
                        }
                    ],
                    'old_value': [
                        {
                            'type': 'text',
                            'value': ''
                        }
                    ]
                },
                'widget_customization_args': {
                    'new_value': {
                        'buttonText': {
                            'value': 'Continue'
                        }
                    },
                    'old_value': {}
                },
                'widget_handlers': {
                    'new_value': {
                        'submit': [
                            {
                                'definition': {
                                    'rule_type': 'default'
                                },
                                'dest': 'END',
                                'feedback': [],
                                'param_changes': []
                            }
                        ]
                    },
                    'old_value': {
                        'submit': [
                            {
                                'definition': {
                                    'rule_type': 'default'
                                },
                                'dest': 'First State',
                                'feedback': [],
                                'param_changes': []
                            }
                        ]
                    }
                },
                'widget_id': {
                    'new_value': 'Continue',
                    'old_value': None
                }
            }
        }

        self.assertEqual(actual_result, expected_result)

        # Apply changes from list one so future changes can be applied.
        #
        # Note that this test cannot use exp_services.apply_change_list as
        # that method generates an Exploration instance from the backend
        # model, but does not save back to it.
        exp_services.update_exploration(
            self.ALBERT_ID,
            self.EXP_ID,
            ChangeListSummaryUnitTests.CHANGE_LIST_ONE,
            "a commit message")
        self.exploration = exp_services.get_exploration_by_id(self.EXP_ID)

        # CHANGE_LIST_TWO
        actual_result = exp_services.get_summary_of_change_list(
            self.exploration,
            ChangeListSummaryUnitTests.CHANGE_LIST_TWO
        )

        expected_result = copy.deepcopy(
            ChangeListSummaryUnitTests.BASE_CHANGE_SUMMARY_DATA_STRUCTURE)
        expected_result['exploration_property_changes'] = {
            'init_state_name': {
                'new_value': 'First State renamed',
                'old_value': 'First State'
            }
        }
        expected_result['state_property_changes'] = {
            'First State': {
                'content': {
                    'new_value': [
                        {
                            'type': 'text',
                            'value': '<p>EDITED CONTENT here</p>'
                        }
                    ],
                    'old_value': [
                        {
                            'type': 'text',
                            'value': '<p>a</p>'
                        }
                    ]
                },
                'name': {
                    'new_value': 'First State renamed',
                    'old_value': 'First State'
                }
            }
        }

        self.assertEqual(actual_result, expected_result)

        # Apply changes from list two so future changes can be applied.
        exp_services.update_exploration(
            self.ALBERT_ID,
            self.EXP_ID,
            ChangeListSummaryUnitTests.CHANGE_LIST_TWO,
            "a commit message")
        self.exploration = exp_services.get_exploration_by_id(self.EXP_ID)

        # CHANGE_LIST_THREE
        actual_result = exp_services.get_summary_of_change_list(
            self.exploration,
            ChangeListSummaryUnitTests.CHANGE_LIST_THREE
        )

        expected_result = copy.deepcopy(
            ChangeListSummaryUnitTests.BASE_CHANGE_SUMMARY_DATA_STRUCTURE)
        expected_result['added_gadgets'] = ['AdviceBar']

        self.assertEqual(actual_result, expected_result)

        # Apply changes from list three so future changes can be applied.
        exp_services.update_exploration(
            self.ALBERT_ID,
            self.EXP_ID,
            ChangeListSummaryUnitTests.CHANGE_LIST_THREE,
            "a commit message")
        self.exploration = exp_services.get_exploration_by_id(self.EXP_ID)

        # CHANGE_LIST_FOUR
        actual_result = exp_services.get_summary_of_change_list(
            self.exploration,
            ChangeListSummaryUnitTests.CHANGE_LIST_FOUR
        )
        expected_result = copy.deepcopy(
            ChangeListSummaryUnitTests.BASE_CHANGE_SUMMARY_DATA_STRUCTURE)
        expected_result['deleted_gadgets'] = ['AdviceBar']
        expected_result['gadget_property_changes'] = {
            'AdviceBar': {
                'gadget_customization_args': {
                    'new_value': {
                        'adviceObjects': {
                            'value': [{
                                'adviceHtml': '<p>cG</p>',
                                'adviceTitle': 'b'
                            }]
                        },
                        'title': {'value': 'a'}
                    },
                    'old_value': {
                        'adviceObjects': {
                            'value': [{
                                'adviceHtml': '<p>c</p>',
                                'adviceTitle': 'b'
                            }]
                        },
                        'title': {'value': 'a'}
                    }
                }
            }
        }

        self.assertEqual(actual_result, expected_result)

        # Apply changes from list four so future changes can be applied.
        exp_services.update_exploration(
            self.ALBERT_ID,
            self.EXP_ID,
            ChangeListSummaryUnitTests.CHANGE_LIST_FOUR,
            "a commit message")
        self.exploration = exp_services.get_exploration_by_id(self.EXP_ID)

        # CHANGE_LIST_FIVE
        actual_result = exp_services.get_summary_of_change_list(
            self.exploration,
            ChangeListSummaryUnitTests.CHANGE_LIST_FIVE
        )
        expected_result = copy.deepcopy(
            ChangeListSummaryUnitTests.BASE_CHANGE_SUMMARY_DATA_STRUCTURE)
        expected_result['state_property_changes'] = {
            'First State renamed': {
                'content': {
                    'new_value': [{
                        'type': 'text',
                        'value': '<p>EDITED CONTENT here 2</p>'
                    }],
                    'old_value': [{
                        'type': 'text',
                        'value': '<p>EDITED CONTENT here</p>'
                    }]
                }
            }
        }

        self.assertEqual(actual_result, expected_result)


class ExplorationConversionPipelineTests(ExplorationServicesUnitTests):
    """Tests the exploration model -> exploration conversion pipeline."""
    OLD_EXP_ID = 'exp_id0'
    NEW_EXP_ID = 'exp_id1'

    UPGRADED_EXP_YAML = (
"""author_notes: ''
blurb: ''
default_skin: conversation_v1
init_state_name: %s
language_code: en
objective: Old objective
param_changes: []
param_specs: {}
schema_version: %d
skin_customizations:
  panels_contents:
    bottom: []
    left: []
    right: []
states:
  END:
    content:
    - type: text
      value: Congratulations, you have finished!
    interaction:
      answer_groups: []
      customization_args:
        recommendedExplorationIds:
          value: []
      default_outcome: null
      fallbacks: []
      id: EndExploration
    param_changes: []
  %s:
    content:
    - type: text
      value: ''
    interaction:
      answer_groups: []
      customization_args:
        buttonText:
          value: Continue
      default_outcome:
        dest: END
        feedback: []
        param_changes: []
      fallbacks: []
      id: Continue
    param_changes: []
states_schema_version: %d
tags: []
""") % (
    feconf.DEFAULT_INIT_STATE_NAME,
    exp_domain.Exploration.CURRENT_EXPLORATION_SCHEMA_VERSION,
    feconf.DEFAULT_INIT_STATE_NAME,
    feconf.CURRENT_EXPLORATION_STATES_SCHEMA_VERSION)

    def setUp(self):
        super(ExplorationConversionPipelineTests, self).setUp()

        # Setup user who will own the test explorations.
        self.ALBERT_EMAIL = 'albert@example.com'
        self.ALBERT_NAME = 'albert'
        self.ALBERT_ID = self.get_user_id_from_email(self.ALBERT_EMAIL)
        self.signup(self.ALBERT_EMAIL, self.ALBERT_NAME)

        # Create exploration that uses a states schema version of 0 and ensure
        # it is properly converted.
<<<<<<< HEAD
        old_exp_model = self.save_new_exp_with_states_schema_v0(
            self.OLD_EXP_ID, self.ALBERT_ID, 'Old Title')
=======
        old_exp_model = exp_models.ExplorationModel(
            id=self.OLD_EXP_ID,
            category='Old Category',
            title='Old Title',
            objective='Old objective',
            language_code='en',
            tags=[],
            blurb='',
            author_notes='',
            default_skin='conversation_v1',
            skin_customizations={'panels_contents': {
                'bottom': [],
                'left': [],
                'right': []
            }},
            states_schema_version=0,
            init_state_name=feconf.DEFAULT_INIT_STATE_NAME,
            states={
                feconf.DEFAULT_INIT_STATE_NAME: {
                    'content': [{'type': 'text', 'value': ''}],
                    'param_changes': [],
                    'interaction': {
                        'customization_args': {},
                        'id': 'Continue',
                        'handlers': [{
                            'name': 'submit',
                            'rule_specs': [{
                                'dest': 'END',
                                'feedback': [],
                                'param_changes': [],
                                'definition': {'rule_type': 'default'}
                            }]
                        }],
                        'triggers': []
                    }
                }
            },
            param_specs={},
            param_changes=[]
        )
        rights_manager.create_new_exploration_rights(
            self.OLD_EXP_ID, self.ALBERT_ID)
        old_exp_model.commit(self.ALBERT_ID, 'old commit', [{
            'cmd': 'create_new',
            'title': 'Old Title',
            'category': 'Old Category',
        }])
>>>>>>> 7ece9510

        # Create standard exploration that should not be converted.
        new_exp = self.save_new_valid_exploration(
            self.NEW_EXP_ID, self.ALBERT_ID)
        self._up_to_date_yaml = new_exp.to_yaml()

    def test_converts_exp_model_with_default_states_schema_version(self):
        exploration = exp_services.get_exploration_by_id(self.OLD_EXP_ID)
        self.assertEqual(
            exploration.states_schema_version,
            feconf.CURRENT_EXPLORATION_STATES_SCHEMA_VERSION)
        self.assertEqual(exploration.to_yaml(), self.UPGRADED_EXP_YAML)

    def test_does_not_convert_up_to_date_exploration(self):
        exploration = exp_services.get_exploration_by_id(self.NEW_EXP_ID)
        self.assertEqual(
            exploration.states_schema_version,
            feconf.CURRENT_EXPLORATION_STATES_SCHEMA_VERSION)
        self.assertEqual(exploration.to_yaml(), self._up_to_date_yaml)

    def test_migration_then_reversion_maintains_valid_exploration(self):
        """This integration test simulates the behavior of the domain layer
        prior to the introduction of a states schema. In particular, it deals
        with an exploration that was created before any states schema
        migrations occur. The exploration is constructed using multiple change
        lists, then a migration job is run. The test thereafter tests if
        reverting to a version prior to the migration still maintains a valid
        exploration. It tests both the exploration domain object and the
        exploration model stored in the datastore for validity.

        Note: It is important to distinguish between when the test is testing
        the exploration domain versus its model. It is operating at the domain
        layer when using exp_services.get_exploration_by_id. Otherwise, it
        loads the model explicitly using exp_models.ExplorationModel.get and
        then converts it to an exploration domain object for validation using
        exp_services.get_exploration_from_model. This is NOT the same process
        as exp_services.get_exploration_by_id as it skips many steps which
        include the conversion pipeline (which is crucial to this test).
        """
        _EXP_ID = 'exp_id2'

        # Create a exploration with states schema version 0.
<<<<<<< HEAD
        old_exp_model = self.save_new_exp_with_states_schema_v0(
            _EXP_ID, self.ALBERT_ID, 'Old Title')
=======
        old_exp_model = exp_models.ExplorationModel(
            id=_EXP_ID,
            category='Old Category',
            title='Old Title',
            objective='Old objective',
            language_code='en',
            tags=[],
            blurb='',
            author_notes='',
            default_skin='conversation_v1',
            skin_customizations={'panels_contents': {
                'bottom': [],
                'left': [],
                'right': []
            }},
            states_schema_version=0,
            init_state_name=feconf.DEFAULT_INIT_STATE_NAME,
            states={
                feconf.DEFAULT_INIT_STATE_NAME: {
                    'content': [{'type': 'text', 'value': ''}],
                    'param_changes': [],
                    'interaction': {
                        'customization_args': {},
                        'id': 'Continue',
                        'handlers': [{
                            'name': 'submit',
                            'rule_specs': [{
                                'dest': 'END',
                                'feedback': [],
                                'param_changes': [],
                                'definition': {'rule_type': 'default'}
                            }]
                        }],
                        'triggers': []
                    }
                }
            },
            param_specs={},
            param_changes=[]
        )
        rights_manager.create_new_exploration_rights(_EXP_ID, self.ALBERT_ID)
        old_exp_model.commit(self.ALBERT_ID, 'old commit', [{
            'cmd': 'create_new',
            'title': 'Old Title',
            'category': 'Old Category',
        }])
>>>>>>> 7ece9510

        # Load the exploration without using the conversion pipeline. All of
        # these changes are to happen on an exploration with states schema
        # version 0.
        exploration_model = exp_models.ExplorationModel.get(
            _EXP_ID, strict=True, version=None)

        # In version 1, the title was 'Old title'.
        # In version 2, the title becomes 'New title'.
        exploration_model.title = 'New title'
        exploration_model.commit(
            self.ALBERT_ID, 'Changed title.', [])

        # In version 3, a new state is added.
        exploration_model = exp_models.ExplorationModel.get(
            _EXP_ID, strict=True, version=None)
        new_state = copy.deepcopy(
            self.VERSION_0_STATES_DICT[feconf.DEFAULT_INIT_STATE_NAME])
        new_state['interaction']['id'] = 'TextInput'
        exploration_model.states['New state'] = new_state

        # Properly link in the new state to avoid an invalid exploration.
        init_state = exploration_model.states[feconf.DEFAULT_INIT_STATE_NAME]
        init_handler = init_state['interaction']['handlers'][0]
        init_handler['rule_specs'][0]['dest'] = 'New state'
        exploration_model.commit(
            'committer_id_v3', 'Added new state', [])

        # Version 4 is an upgrade based on the migration job.

        # Start migration job on sample exploration.
        job_id = exp_jobs.ExplorationMigrationJobManager.create_new()
        exp_jobs.ExplorationMigrationJobManager.enqueue(job_id)

        self.process_and_flush_pending_tasks()

        # Verify the latest version of the exploration has the most up-to-date
        # states schema version.
        exploration_model = exp_models.ExplorationModel.get(
            _EXP_ID, strict=True, version=None)
        exploration = exp_services.get_exploration_from_model(
            exploration_model,
            run_conversion=False)
        self.assertEqual(exploration.states_schema_version,
            feconf.CURRENT_EXPLORATION_STATES_SCHEMA_VERSION)

        # The exploration should be valid after conversion.
        exploration.validate(strict=True)

        # Version 5 is a reversion to version 1.
        exp_services.revert_exploration('committer_id_v4', _EXP_ID, 4, 1)

        # The exploration model itself should now be the old version
        # (pre-migration).
        exploration_model = exp_models.ExplorationModel.get(
            _EXP_ID, strict=True, version=None)
        self.assertEqual(exploration_model.states_schema_version, 0)

        # The exploration domain object should be updated since it ran through
        # the conversion pipeline.
        exploration = exp_services.get_exploration_by_id(_EXP_ID)

        # The reversion after migration should still be an up-to-date
        # exploration. exp_services.get_exploration_by_id will automatically
        # keep it up-to-date.
        self.assertEqual(exploration.to_yaml(), self.UPGRADED_EXP_YAML)

        # The exploration should be valid after reversion.
        exploration.validate(strict=True)

        snapshots_metadata = exp_services.get_exploration_snapshots_metadata(
            _EXP_ID)

        # These are used to verify the correct history has been recorded after
        # both migration and reversion.
        commit_dict_5 = {
            'committer_id': 'committer_id_v4',
            'commit_message': 'Reverted exploration to version 1',
            'version_number': 5,
        }
        commit_dict_4 = {
            'committer_id': feconf.MIGRATION_BOT_USERNAME,
            'commit_message':
                'Update exploration states from schema version 0 to %d.' %
                feconf.CURRENT_EXPLORATION_STATES_SCHEMA_VERSION,
            'commit_cmds': [{
                'cmd': 'migrate_states_schema_to_latest_version',
                'from_version': '0',
                'to_version': str(
                    feconf.CURRENT_EXPLORATION_STATES_SCHEMA_VERSION)
            }],
            'version_number': 4,
        }

        # Ensure there have been 5 commits.
        self.assertEqual(len(snapshots_metadata), 5)

        # Ensure the correct commit logs were entered during both migration and
        # reversion. Also, ensure the correct commit command was written during
        # migration.
        self.assertDictContainsSubset(commit_dict_4, snapshots_metadata[3])
        self.assertDictContainsSubset(commit_dict_5, snapshots_metadata[4])
        self.assertLess(
            snapshots_metadata[3]['created_on_ms'],
            snapshots_metadata[4]['created_on_ms'])

        # Ensure that if a converted, then reverted, then converted exploration
        # is saved, it will be the up-to-date version within the datastore.
        exp_services.update_exploration(
            self.ALBERT_ID, _EXP_ID, [],
            'Resave after reversion')
        exploration_model = exp_models.ExplorationModel.get(
            _EXP_ID, strict=True, version=None)
        exploration = exp_services.get_exploration_from_model(
            exploration_model,
            run_conversion=False)

        # This exploration should be both up-to-date and valid.
        self.assertEqual(exploration.to_yaml(), self.UPGRADED_EXP_YAML)
        exploration.validate(strict=True)

    def test_loading_old_exploration_does_not_break_domain_object_ctor(self):
        """This test attempts to load an exploration that is stored in the data
        store as pre-states schema version 0. The
        exp_services.get_exploration_by_id function should properly load and
        convert the exploration without any issues. Structural changes to the
        states schema will not break the exploration domain class constructor.
        """
        _EXP_ID = 'exp_id3'

        # Create a exploration with states schema version 0 and an old states
        # blob.
<<<<<<< HEAD
        old_exp_model = self.save_new_exp_with_states_schema_v0(
            _EXP_ID, self.ALBERT_ID, 'Old Title')
=======
        old_exp_model = exp_models.ExplorationModel(
            id=_EXP_ID,
            category='Old Category',
            title='Old Title',
            objective='Old objective',
            language_code='en',
            tags=[],
            blurb='',
            author_notes='',
            default_skin='conversation_v1',
            skin_customizations={'panels_contents': {
                'bottom': [],
                'left': [],
                'right': []
            }},
            states_schema_version=0,
            init_state_name=feconf.DEFAULT_INIT_STATE_NAME,
            states={
                feconf.DEFAULT_INIT_STATE_NAME: {
                    'content': [{'type': 'text', 'value': ''}],
                    'param_changes': [],
                    'interaction': {
                        'customization_args': {},
                        'id': 'Continue',
                        'handlers': [{
                            'name': 'submit',
                            'rule_specs': [{
                                'dest': 'END',
                                'feedback': [],
                                'param_changes': [],
                                'definition': {'rule_type': 'default'}
                            }]
                        }],
                    }
                }
            },
            param_specs={},
            param_changes=[]
        )
        rights_manager.create_new_exploration_rights(_EXP_ID, self.ALBERT_ID)
        old_exp_model.commit(self.ALBERT_ID, 'old commit', [{
            'cmd': 'create_new',
            'title': 'Old Title',
            'category': 'Old Category',
        }])

        exploration = exp_services.get_exploration_by_id(_EXP_ID)
>>>>>>> 7ece9510

        # Ensure the exploration was converted.
        exploration = exp_services.get_exploration_by_id(_EXP_ID)
        self.assertEqual(exploration.states_schema_version,
            feconf.CURRENT_EXPLORATION_STATES_SCHEMA_VERSION)

<<<<<<< HEAD
        # The converted exploration should be up-to-date and properly
        # converted.
=======
        # The converted exploration should be up-to-date and properly converted.
>>>>>>> 7ece9510
        self.assertEqual(exploration.to_yaml(), self.UPGRADED_EXP_YAML)<|MERGE_RESOLUTION|>--- conflicted
+++ resolved
@@ -2070,42 +2070,33 @@
             'new_value': [{'value': '<p>a</p>', 'type': 'text'}],
             'property_name': 'content',
             'old_value': [{'value': '', 'type': 'text'}],
-            'state_name': 'First State'
+            'state_name': 'First Card'
         }, {
             'cmd': 'edit_state_property',
             'new_value': 'Continue',
             'property_name': 'widget_id',
             'old_value': None,
-            'state_name': 'First State'
+            'state_name': 'First Card'
         }, {
             'cmd': 'edit_state_property',
             'new_value': {'buttonText': {'value': 'Continue'}},
             'property_name': 'widget_customization_args',
             'old_value': {},
-            'state_name': 'First State'
+            'state_name': 'First Card'
         }, {
             'cmd': 'edit_state_property',
             'new_value': {
-                'submit': [{
-                    'dest': 'END', 'definition': {
-                        'rule_type': 'default'
-                    },
-                    'param_changes': [],
-                    'feedback': []
-                }]
+                'dest': 'END',
+                'param_changes': [],
+                'feedback': []
             },
-            'property_name': 'widget_handlers',
+            'property_name': 'default_outcome',
             'old_value': {
-                'submit': [{
-                    'dest': 'First State',
-                    'definition': {
-                        'rule_type': 'default'
-                    },
-                    'param_changes': [],
-                    'feedback': []
-                }]
+                'dest': 'First Card',
+                'param_changes': [],
+                'feedback': []
             },
-            'state_name': 'First State'
+            'state_name': 'First Card'
         }
     ]
 
@@ -2120,15 +2111,15 @@
                 'value': '<p>a</p>'
             }],
             'cmd': 'edit_state_property',
-            'state_name': 'First State',
+            'state_name': 'First Card',
             'property_name': 'content'
         }, {
-            'old_state_name': 'First State',
+            'old_state_name': 'First Card',
             'cmd': 'rename_state',
-            'new_state_name': 'First State renamed'
+            'new_state_name': 'First Card renamed'
         }, {
-            'new_value': 'First State renamed',
-            'old_value': 'First State',
+            'new_value': 'First Card renamed',
+            'old_value': 'First Card',
             'cmd': 'edit_exploration_property',
             'property_name': 'init_state_name'
         }
@@ -2139,7 +2130,7 @@
             'cmd': 'add_gadget',
             'gadget_dict': {
                 'gadget_type': 'AdviceBar',
-                'visible_in_states': ['First State renamed'],
+                'visible_in_states': ['First Card renamed'],
                 'customization_args': {
                     'adviceObjects': {
                         'value': [{
@@ -2183,8 +2174,8 @@
             'gadget_name': 'AdviceBar',
             'property_name': 'gadget_customization_args'
         }, {
-            'new_value': ['First State renamed'],
-            'old_value': ['First State renamed'],
+            'new_value': ['First Card renamed'],
+            'old_value': ['First Card renamed'],
             'cmd': 'edit_gadget_property',
             'gadget_name': 'AdviceBar',
             'property_name': 'gadget_visibility'
@@ -2199,7 +2190,7 @@
             'cmd': 'add_gadget',
             'gadget_dict': {
                 'gadget_type': 'AdviceBar',
-                'visible_in_states': ['First State renamed'],
+                'visible_in_states': ['First Card renamed'],
                 'customization_args': {
                     'adviceObjects': {
                         'value': [{
@@ -2219,7 +2210,7 @@
                 'type': 'text', 'value': '<p>EDITED CONTENT here</p>'
             }],
             'cmd': 'edit_state_property',
-            'state_name': 'First State renamed',
+            'state_name': 'First Card renamed',
             'property_name': 'content'
         }, {
             'cmd': 'delete_gadget',
@@ -2251,7 +2242,7 @@
         expected_result = copy.deepcopy(
             ChangeListSummaryUnitTests.BASE_CHANGE_SUMMARY_DATA_STRUCTURE)
         expected_result['state_property_changes'] = {
-            'First State': {
+            'First Card': {
                 'content': {
                     'new_value': [
                         {
@@ -2274,30 +2265,16 @@
                     },
                     'old_value': {}
                 },
-                'widget_handlers': {
+                'default_outcome': {
                     'new_value': {
-                        'submit': [
-                            {
-                                'definition': {
-                                    'rule_type': 'default'
-                                },
-                                'dest': 'END',
-                                'feedback': [],
-                                'param_changes': []
-                            }
-                        ]
+                        'dest': 'END',
+                        'feedback': [],
+                        'param_changes': []
                     },
                     'old_value': {
-                        'submit': [
-                            {
-                                'definition': {
-                                    'rule_type': 'default'
-                                },
-                                'dest': 'First State',
-                                'feedback': [],
-                                'param_changes': []
-                            }
-                        ]
+                        'dest': 'First Card',
+                        'feedback': [],
+                        'param_changes': []
                     }
                 },
                 'widget_id': {
@@ -2331,12 +2308,12 @@
             ChangeListSummaryUnitTests.BASE_CHANGE_SUMMARY_DATA_STRUCTURE)
         expected_result['exploration_property_changes'] = {
             'init_state_name': {
-                'new_value': 'First State renamed',
-                'old_value': 'First State'
+                'new_value': 'First Card renamed',
+                'old_value': 'First Card'
             }
         }
         expected_result['state_property_changes'] = {
-            'First State': {
+            'First Card': {
                 'content': {
                     'new_value': [
                         {
@@ -2352,8 +2329,8 @@
                     ]
                 },
                 'name': {
-                    'new_value': 'First State renamed',
-                    'old_value': 'First State'
+                    'new_value': 'First Card renamed',
+                    'old_value': 'First Card'
                 }
             }
         }
@@ -2439,7 +2416,7 @@
         expected_result = copy.deepcopy(
             ChangeListSummaryUnitTests.BASE_CHANGE_SUMMARY_DATA_STRUCTURE)
         expected_result['state_property_changes'] = {
-            'First State renamed': {
+            'First Card renamed': {
                 'content': {
                     'new_value': [{
                         'type': 'text',
@@ -2525,58 +2502,8 @@
 
         # Create exploration that uses a states schema version of 0 and ensure
         # it is properly converted.
-<<<<<<< HEAD
         old_exp_model = self.save_new_exp_with_states_schema_v0(
             self.OLD_EXP_ID, self.ALBERT_ID, 'Old Title')
-=======
-        old_exp_model = exp_models.ExplorationModel(
-            id=self.OLD_EXP_ID,
-            category='Old Category',
-            title='Old Title',
-            objective='Old objective',
-            language_code='en',
-            tags=[],
-            blurb='',
-            author_notes='',
-            default_skin='conversation_v1',
-            skin_customizations={'panels_contents': {
-                'bottom': [],
-                'left': [],
-                'right': []
-            }},
-            states_schema_version=0,
-            init_state_name=feconf.DEFAULT_INIT_STATE_NAME,
-            states={
-                feconf.DEFAULT_INIT_STATE_NAME: {
-                    'content': [{'type': 'text', 'value': ''}],
-                    'param_changes': [],
-                    'interaction': {
-                        'customization_args': {},
-                        'id': 'Continue',
-                        'handlers': [{
-                            'name': 'submit',
-                            'rule_specs': [{
-                                'dest': 'END',
-                                'feedback': [],
-                                'param_changes': [],
-                                'definition': {'rule_type': 'default'}
-                            }]
-                        }],
-                        'triggers': []
-                    }
-                }
-            },
-            param_specs={},
-            param_changes=[]
-        )
-        rights_manager.create_new_exploration_rights(
-            self.OLD_EXP_ID, self.ALBERT_ID)
-        old_exp_model.commit(self.ALBERT_ID, 'old commit', [{
-            'cmd': 'create_new',
-            'title': 'Old Title',
-            'category': 'Old Category',
-        }])
->>>>>>> 7ece9510
 
         # Create standard exploration that should not be converted.
         new_exp = self.save_new_valid_exploration(
@@ -2619,57 +2546,8 @@
         _EXP_ID = 'exp_id2'
 
         # Create a exploration with states schema version 0.
-<<<<<<< HEAD
         old_exp_model = self.save_new_exp_with_states_schema_v0(
             _EXP_ID, self.ALBERT_ID, 'Old Title')
-=======
-        old_exp_model = exp_models.ExplorationModel(
-            id=_EXP_ID,
-            category='Old Category',
-            title='Old Title',
-            objective='Old objective',
-            language_code='en',
-            tags=[],
-            blurb='',
-            author_notes='',
-            default_skin='conversation_v1',
-            skin_customizations={'panels_contents': {
-                'bottom': [],
-                'left': [],
-                'right': []
-            }},
-            states_schema_version=0,
-            init_state_name=feconf.DEFAULT_INIT_STATE_NAME,
-            states={
-                feconf.DEFAULT_INIT_STATE_NAME: {
-                    'content': [{'type': 'text', 'value': ''}],
-                    'param_changes': [],
-                    'interaction': {
-                        'customization_args': {},
-                        'id': 'Continue',
-                        'handlers': [{
-                            'name': 'submit',
-                            'rule_specs': [{
-                                'dest': 'END',
-                                'feedback': [],
-                                'param_changes': [],
-                                'definition': {'rule_type': 'default'}
-                            }]
-                        }],
-                        'triggers': []
-                    }
-                }
-            },
-            param_specs={},
-            param_changes=[]
-        )
-        rights_manager.create_new_exploration_rights(_EXP_ID, self.ALBERT_ID)
-        old_exp_model.commit(self.ALBERT_ID, 'old commit', [{
-            'cmd': 'create_new',
-            'title': 'Old Title',
-            'category': 'Old Category',
-        }])
->>>>>>> 7ece9510
 
         # Load the exploration without using the conversion pipeline. All of
         # these changes are to happen on an exploration with states schema
@@ -2711,9 +2589,9 @@
         exploration_model = exp_models.ExplorationModel.get(
             _EXP_ID, strict=True, version=None)
         exploration = exp_services.get_exploration_from_model(
-            exploration_model,
-            run_conversion=False)
-        self.assertEqual(exploration.states_schema_version,
+            exploration_model, run_conversion=False)
+        self.assertEqual(
+            exploration.states_schema_version,
             feconf.CURRENT_EXPLORATION_STATES_SCHEMA_VERSION)
 
         # The exploration should be valid after conversion.
@@ -2802,68 +2680,14 @@
 
         # Create a exploration with states schema version 0 and an old states
         # blob.
-<<<<<<< HEAD
         old_exp_model = self.save_new_exp_with_states_schema_v0(
             _EXP_ID, self.ALBERT_ID, 'Old Title')
-=======
-        old_exp_model = exp_models.ExplorationModel(
-            id=_EXP_ID,
-            category='Old Category',
-            title='Old Title',
-            objective='Old objective',
-            language_code='en',
-            tags=[],
-            blurb='',
-            author_notes='',
-            default_skin='conversation_v1',
-            skin_customizations={'panels_contents': {
-                'bottom': [],
-                'left': [],
-                'right': []
-            }},
-            states_schema_version=0,
-            init_state_name=feconf.DEFAULT_INIT_STATE_NAME,
-            states={
-                feconf.DEFAULT_INIT_STATE_NAME: {
-                    'content': [{'type': 'text', 'value': ''}],
-                    'param_changes': [],
-                    'interaction': {
-                        'customization_args': {},
-                        'id': 'Continue',
-                        'handlers': [{
-                            'name': 'submit',
-                            'rule_specs': [{
-                                'dest': 'END',
-                                'feedback': [],
-                                'param_changes': [],
-                                'definition': {'rule_type': 'default'}
-                            }]
-                        }],
-                    }
-                }
-            },
-            param_specs={},
-            param_changes=[]
-        )
-        rights_manager.create_new_exploration_rights(_EXP_ID, self.ALBERT_ID)
-        old_exp_model.commit(self.ALBERT_ID, 'old commit', [{
-            'cmd': 'create_new',
-            'title': 'Old Title',
-            'category': 'Old Category',
-        }])
-
-        exploration = exp_services.get_exploration_by_id(_EXP_ID)
->>>>>>> 7ece9510
 
         # Ensure the exploration was converted.
         exploration = exp_services.get_exploration_by_id(_EXP_ID)
         self.assertEqual(exploration.states_schema_version,
             feconf.CURRENT_EXPLORATION_STATES_SCHEMA_VERSION)
 
-<<<<<<< HEAD
         # The converted exploration should be up-to-date and properly
         # converted.
-=======
-        # The converted exploration should be up-to-date and properly converted.
->>>>>>> 7ece9510
         self.assertEqual(exploration.to_yaml(), self.UPGRADED_EXP_YAML)