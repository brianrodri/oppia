--- conflicted
+++ resolved
@@ -413,12 +413,8 @@
 
     @staticmethod
     def map(item):
-<<<<<<< HEAD
         # pylint: disable=line-too-long
         if InteractionAnswerSummariesMRJobManager._entity_created_before_job_queued(
-=======
-        if InteractionAnswerSummariesMRJobManager._entity_created_before_job_queued( # pylint: disable=line-too-long
->>>>>>> 030a1800
                 item):
             state_answers_dict = {
                 'exploration_id': item.exploration_id,
@@ -429,23 +425,10 @@
                     item.submitted_answer_list)
             }
 
-<<<<<<< HEAD
             # Output answers submitted to the exploration for this exp version.
             yield ('%s:%s:%s' % (
                 item.exploration_id, item.exploration_version,
                 item.state_name), state_answers_dict)
-=======
-            # All visualizations desired for the interaction.
-            visualizations = (
-                interaction_registry.Registry.get_interaction_by_id(
-                    item.interaction_id).answer_visualizations)
-
-            # Get all desired calculations for the current state interaction id.
-            calc_ids = list(set(viz.calculation_id for viz in visualizations))
-            calculations = [
-                calculation_registry.Registry.get_calculation_by_id(calc_id)
-                for calc_id in calc_ids]
->>>>>>> 030a1800
 
             # Output the same set of answers independent of the version. This
             # allows the reduce step to aggregate answers across all
@@ -456,7 +439,6 @@
                 item.state_name), state_answers_dict)
 
     @staticmethod
-<<<<<<< HEAD
     def reduce(key, stringified_submitted_answer_list):
         exploration_id, exploration_version, state_name = key.split(':')
         interaction_id = ast.literal_eval(
@@ -497,11 +479,6 @@
                 combined_state_answers)
             counter = counter + 1
             calc_output.save()
-=======
-    def reduce(id, state_answers_model):
-        # pylint: disable=redefined-builtin
-        pass
->>>>>>> 030a1800
 
 
 class InteractionAnswerSummariesRealtimeModel(
